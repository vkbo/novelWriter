--- conflicted
+++ resolved
@@ -4610,29 +4610,17 @@
     </message>
     <message>
         <location filename="../novelwriter/core/project.py" line="788"/>
-<<<<<<< HEAD
-        <source>Cannot backup project because no backup path is set. Please set a valid backup location in Tools &gt; Preferences.</source>
-=======
         <source>Cannot backup project because no backup path is set. Please set a valid backup location in Preferences.</source>
->>>>>>> 00b3c3e9
         <translation></translation>
     </message>
     <message>
         <location filename="../novelwriter/core/project.py" line="795"/>
-<<<<<<< HEAD
-        <source>Cannot backup project because no project name is set. Please set a Working Title in Project &gt; Project Settings.</source>
-=======
         <source>Cannot backup project because no project name is set. Please set a Working Title in Project Settings.</source>
->>>>>>> 00b3c3e9
         <translation></translation>
     </message>
     <message>
         <location filename="../novelwriter/core/project.py" line="802"/>
-<<<<<<< HEAD
-        <source>Cannot backup project because the backup path does not exist. Please set a valid backup location in Tools &gt; Preferences.</source>
-=======
         <source>Cannot backup project because the backup path does not exist. Please set a valid backup location in Preferences.</source>
->>>>>>> 00b3c3e9
         <translation></translation>
     </message>
     <message>
@@ -4642,11 +4630,7 @@
     </message>
     <message>
         <location filename="../novelwriter/core/project.py" line="821"/>
-<<<<<<< HEAD
-        <source>Cannot backup project because the backup path is within the project folder to be backed up. Please choose a different backup path in Tools &gt; Preferences.</source>
-=======
         <source>Cannot backup project because the backup path is within the project folder to be backed up. Please choose a different backup path in Preferences.</source>
->>>>>>> 00b3c3e9
         <translation></translation>
     </message>
     <message>
