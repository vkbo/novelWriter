--- conflicted
+++ resolved
@@ -3253,11 +3253,7 @@
     </message>
     <message>
         <location filename="../novelwriter/dialogs/preferences.py" line="788"/>
-<<<<<<< HEAD
-        <source>Also improves trypewriter scrolling for short documents.</source>
-=======
         <source>Also improves typewriter scrolling for short documents.</source>
->>>>>>> 9be25194
         <translation>还为短文档改进了打字机滚动。</translation>
     </message>
     <message>
@@ -4620,20 +4616,6 @@
     </message>
     <message>
         <location filename="../novelwriter/core/project.py" line="788"/>
-<<<<<<< HEAD
-        <source>Cannot backup project because no backup path is set. Please set a valid backup location in Tools &gt; Preferences.</source>
-        <translation>由于未设置备份路径，无法备份项目。 请在工具 &gt; 首选项中设置一个有效的备份位置。</translation>
-    </message>
-    <message>
-        <location filename="../novelwriter/core/project.py" line="795"/>
-        <source>Cannot backup project because no project name is set. Please set a Working Title in Project &gt; Project Settings.</source>
-        <translation>由于未设置项目名，无法备份项目。 请在项目 &gt; 项目设置中设置一个工作标题。</translation>
-    </message>
-    <message>
-        <location filename="../novelwriter/core/project.py" line="802"/>
-        <source>Cannot backup project because the backup path does not exist. Please set a valid backup location in Tools &gt; Preferences.</source>
-        <translation>无法备份项目，因为备份路径不存在。 请在工具 &gt; 首选项中设置一个有效的备份位置。</translation>
-=======
         <source>Cannot backup project because no backup path is set. Please set a valid backup location in Preferences.</source>
         <translation>由于未设置备份路径，无法备份项目。 首选项中设置一个有效的备份位置。</translation>
     </message>
@@ -4646,7 +4628,6 @@
         <location filename="../novelwriter/core/project.py" line="802"/>
         <source>Cannot backup project because the backup path does not exist. Please set a valid backup location in Preferences.</source>
         <translation>无法备份项目，因为备份路径不存在。 首选项中设置一个有效的备份位置。</translation>
->>>>>>> 9be25194
     </message>
     <message>
         <location filename="../novelwriter/core/project.py" line="815"/>
@@ -4655,13 +4636,8 @@
     </message>
     <message>
         <location filename="../novelwriter/core/project.py" line="821"/>
-<<<<<<< HEAD
-        <source>Cannot backup project because the backup path is within the project folder to be backed up. Please choose a different backup path in Tools &gt; Preferences.</source>
-        <translation>无法备份项目，因为备份路径在要备份的项目文件夹内。 请在工具 &gt; 首选项中选择不同的备份路径。</translation>
-=======
         <source>Cannot backup project because the backup path is within the project folder to be backed up. Please choose a different backup path in Preferences.</source>
         <translation>无法备份项目，因为备份路径在要备份的项目文件夹内。 首选项中选择不同的备份路径。</translation>
->>>>>>> 9be25194
     </message>
     <message>
         <location filename="../novelwriter/core/project.py" line="828"/>
