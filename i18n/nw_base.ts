--- conflicted
+++ resolved
@@ -776,56 +776,32 @@
   <context>
     <name>GuiDocEditFooter</name>
     <message>
-<<<<<<< HEAD
       <location filename="../novelwriter/gui/doceditor.py" line="3016" />
-=======
-      <location filename="../novelwriter/gui/doceditor.py" line="3020" />
->>>>>>> dfbb61a3
       <source>Status</source>
       <translation type="unfinished" />
     </message>
     <message>
-<<<<<<< HEAD
       <location filename="../novelwriter/gui/doceditor.py" line="3158" />
-=======
-      <location filename="../novelwriter/gui/doceditor.py" line="3162" />
->>>>>>> dfbb61a3
       <source>Line: {0} ({1})</source>
       <translation type="unfinished" />
     </message>
     <message>
-<<<<<<< HEAD
       <location filename="../novelwriter/gui/doceditor.py" line="3184" />
-=======
-      <location filename="../novelwriter/gui/doceditor.py" line="3188" />
->>>>>>> dfbb61a3
       <source>Words: {0} ({1})</source>
       <translation type="unfinished" />
     </message>
     <message>
-<<<<<<< HEAD
       <location filename="../novelwriter/gui/doceditor.py" line="3189" />
-=======
-      <location filename="../novelwriter/gui/doceditor.py" line="3193" />
->>>>>>> dfbb61a3
       <source>Document size is {0} bytes</source>
       <translation type="unfinished" />
     </message>
     <message>
-<<<<<<< HEAD
       <location filename="../novelwriter/gui/doceditor.py" line="3199" />
-=======
-      <location filename="../novelwriter/gui/doceditor.py" line="3203" />
->>>>>>> dfbb61a3
       <source>Words: {0} selected</source>
       <translation type="unfinished" />
     </message>
     <message>
-<<<<<<< HEAD
       <location filename="../novelwriter/gui/doceditor.py" line="3202" />
-=======
-      <location filename="../novelwriter/gui/doceditor.py" line="3206" />
->>>>>>> dfbb61a3
       <source>Character count: {0}</source>
       <translation type="unfinished" />
     </message>
@@ -833,38 +809,22 @@
   <context>
     <name>GuiDocEditHeader</name>
     <message>
-<<<<<<< HEAD
       <location filename="../novelwriter/gui/doceditor.py" line="2809" />
-=======
-      <location filename="../novelwriter/gui/doceditor.py" line="2813" />
->>>>>>> dfbb61a3
       <source>Toggle Tool Bar</source>
       <translation type="unfinished" />
     </message>
     <message>
-<<<<<<< HEAD
       <location filename="../novelwriter/gui/doceditor.py" line="2818" />
-=======
-      <location filename="../novelwriter/gui/doceditor.py" line="2822" />
->>>>>>> dfbb61a3
       <source>Search</source>
       <translation type="unfinished" />
     </message>
     <message>
-<<<<<<< HEAD
       <location filename="../novelwriter/gui/doceditor.py" line="2827" />
-=======
-      <location filename="../novelwriter/gui/doceditor.py" line="2831" />
->>>>>>> dfbb61a3
       <source>Toggle Focus Mode</source>
       <translation type="unfinished" />
     </message>
     <message>
-<<<<<<< HEAD
       <location filename="../novelwriter/gui/doceditor.py" line="2836" />
-=======
-      <location filename="../novelwriter/gui/doceditor.py" line="2840" />
->>>>>>> dfbb61a3
       <source>Close</source>
       <translation type="unfinished" />
     </message>
@@ -872,103 +832,58 @@
   <context>
     <name>GuiDocEditSearch</name>
     <message>
-<<<<<<< HEAD
       <location filename="../novelwriter/gui/doceditor.py" line="2405" />
       <location filename="../novelwriter/gui/doceditor.py" line="2392" />
-=======
-      <location filename="../novelwriter/gui/doceditor.py" line="2409" />
-      <location filename="../novelwriter/gui/doceditor.py" line="2396" />
->>>>>>> dfbb61a3
       <source>Search</source>
       <translation type="unfinished" />
     </message>
     <message>
-<<<<<<< HEAD
       <location filename="../novelwriter/gui/doceditor.py" line="2397" />
-=======
-      <location filename="../novelwriter/gui/doceditor.py" line="2401" />
->>>>>>> dfbb61a3
       <source>Replace</source>
       <translation type="unfinished" />
     </message>
     <message>
-<<<<<<< HEAD
       <location filename="../novelwriter/gui/doceditor.py" line="2413" />
-=======
-      <location filename="../novelwriter/gui/doceditor.py" line="2417" />
->>>>>>> dfbb61a3
       <source>Case Sensitive</source>
       <translation type="unfinished" />
     </message>
     <message>
-<<<<<<< HEAD
       <location filename="../novelwriter/gui/doceditor.py" line="2419" />
-=======
-      <location filename="../novelwriter/gui/doceditor.py" line="2423" />
->>>>>>> dfbb61a3
       <source>Whole Words Only</source>
       <translation type="unfinished" />
     </message>
     <message>
-<<<<<<< HEAD
       <location filename="../novelwriter/gui/doceditor.py" line="2425" />
-=======
-      <location filename="../novelwriter/gui/doceditor.py" line="2429" />
->>>>>>> dfbb61a3
       <source>RegEx Mode</source>
       <translation type="unfinished" />
     </message>
     <message>
-<<<<<<< HEAD
       <location filename="../novelwriter/gui/doceditor.py" line="2431" />
-=======
-      <location filename="../novelwriter/gui/doceditor.py" line="2435" />
->>>>>>> dfbb61a3
       <source>Loop Search</source>
       <translation type="unfinished" />
     </message>
     <message>
-<<<<<<< HEAD
       <location filename="../novelwriter/gui/doceditor.py" line="2437" />
-=======
-      <location filename="../novelwriter/gui/doceditor.py" line="2441" />
->>>>>>> dfbb61a3
       <source>Search Next File</source>
       <translation type="unfinished" />
     </message>
     <message>
-<<<<<<< HEAD
       <location filename="../novelwriter/gui/doceditor.py" line="2445" />
-=======
-      <location filename="../novelwriter/gui/doceditor.py" line="2449" />
->>>>>>> dfbb61a3
       <source>Preserve Case</source>
       <translation type="unfinished" />
     </message>
     <message>
-<<<<<<< HEAD
       <location filename="../novelwriter/gui/doceditor.py" line="2453" />
-=======
-      <location filename="../novelwriter/gui/doceditor.py" line="2457" />
->>>>>>> dfbb61a3
       <source>Close Search</source>
       <translation type="unfinished" />
     </message>
     <message>
-<<<<<<< HEAD
       <location filename="../novelwriter/gui/doceditor.py" line="2469" />
-=======
-      <location filename="../novelwriter/gui/doceditor.py" line="2473" />
->>>>>>> dfbb61a3
       <source>Find in current document</source>
       <translation type="unfinished" />
     </message>
     <message>
-<<<<<<< HEAD
       <location filename="../novelwriter/gui/doceditor.py" line="2474" />
-=======
-      <location filename="../novelwriter/gui/doceditor.py" line="2478" />
->>>>>>> dfbb61a3
       <source>Find and replace in current document</source>
       <translation type="unfinished" />
     </message>
@@ -1180,7 +1095,6 @@
   <context>
     <name>GuiDocToolBar</name>
     <message>
-<<<<<<< HEAD
       <location filename="../novelwriter/gui/doceditor.py" line="2242" />
       <source>Markdown Bold</source>
       <translation type="unfinished" />
@@ -1223,26 +1137,17 @@
     <message>
       <location filename="../novelwriter/gui/doceditor.py" line="2298" />
       <source>Shortcode Subscript</source>
-=======
-      <location filename="../novelwriter/gui/doceditor.py" line="2241" />
-      <source>Toggle Markdown or Shortcodes Mode</source>
->>>>>>> dfbb61a3
       <translation type="unfinished" />
     </message>
   </context>
   <context>
     <name>GuiDocViewFooter</name>
     <message>
-<<<<<<< HEAD
       <location filename="../novelwriter/gui/docviewer.py" line="876" />
-=======
-      <location filename="../novelwriter/gui/docviewer.py" line="878" />
->>>>>>> dfbb61a3
       <source>Show/Hide Viewer Panel</source>
       <translation type="unfinished" />
     </message>
     <message>
-<<<<<<< HEAD
       <location filename="../novelwriter/gui/docviewer.py" line="880" />
       <source>Comments</source>
       <translation type="unfinished" />
@@ -1260,25 +1165,6 @@
     <message>
       <location filename="../novelwriter/gui/docviewer.py" line="896" />
       <source>Show Synopsis Comments</source>
-=======
-      <location filename="../novelwriter/gui/docviewer.py" line="888" />
-      <source>Show Comments</source>
-      <translation type="unfinished" />
-    </message>
-    <message>
-      <location filename="../novelwriter/gui/docviewer.py" line="898" />
-      <source>Show Synopsis Comments</source>
-      <translation type="unfinished" />
-    </message>
-    <message>
-      <location filename="../novelwriter/gui/docviewer.py" line="901" />
-      <source>Comments</source>
-      <translation type="unfinished" />
-    </message>
-    <message>
-      <location filename="../novelwriter/gui/docviewer.py" line="910" />
-      <source>Synopsis</source>
->>>>>>> dfbb61a3
       <translation type="unfinished" />
     </message>
   </context>
@@ -1918,20 +1804,12 @@
     </message>
     <message>
       <location filename="../novelwriter/gui/mainmenu.py" line="612" />
-<<<<<<< HEAD
       <source>Bold</source>
-=======
-      <source>Emphasis</source>
->>>>>>> dfbb61a3
       <translation type="unfinished" />
     </message>
     <message>
       <location filename="../novelwriter/gui/mainmenu.py" line="619" />
-<<<<<<< HEAD
       <source>Italic</source>
-=======
-      <source>Strong Emphasis</source>
->>>>>>> dfbb61a3
       <translation type="unfinished" />
     </message>
     <message>
@@ -1956,12 +1834,12 @@
     </message>
     <message>
       <location filename="../novelwriter/gui/mainmenu.py" line="656" />
+      <source>Bold (Shortcode)</source>
+      <translation type="unfinished" />
+    </message>
+    <message>
+      <location filename="../novelwriter/gui/mainmenu.py" line="662" />
       <source>Italics (Shortcode)</source>
-      <translation type="unfinished" />
-    </message>
-    <message>
-      <location filename="../novelwriter/gui/mainmenu.py" line="662" />
-      <source>Bold (Shortcode)</source>
       <translation type="unfinished" />
     </message>
     <message>
@@ -4916,20 +4794,12 @@
   <context>
     <name>_ViewPanelBackRefs</name>
     <message>
-<<<<<<< HEAD
       <location filename="../novelwriter/gui/docviewerpanel.py" line="218" />
-=======
-      <location filename="../novelwriter/gui/docviewerpanel.py" line="217" />
->>>>>>> dfbb61a3
       <source>Document</source>
       <translation type="unfinished" />
     </message>
     <message>
-<<<<<<< HEAD
       <location filename="../novelwriter/gui/docviewerpanel.py" line="218" />
-=======
-      <location filename="../novelwriter/gui/docviewerpanel.py" line="217" />
->>>>>>> dfbb61a3
       <source>First Heading</source>
       <translation type="unfinished" />
     </message>
@@ -4937,43 +4807,27 @@
   <context>
     <name>_ViewPanelKeyWords</name>
     <message>
-<<<<<<< HEAD
-      <location filename="../novelwriter/gui/docviewerpanel.py" line="358" />
-=======
-      <location filename="../novelwriter/gui/docviewerpanel.py" line="351" />
->>>>>>> dfbb61a3
+      <location filename="../novelwriter/gui/docviewerpanel.py" line="361" />
       <source>Tag</source>
       <translation type="unfinished" />
     </message>
     <message>
-<<<<<<< HEAD
-      <location filename="../novelwriter/gui/docviewerpanel.py" line="358" />
-=======
-      <location filename="../novelwriter/gui/docviewerpanel.py" line="351" />
+      <location filename="../novelwriter/gui/docviewerpanel.py" line="361" />
       <source>Importance</source>
       <translation type="unfinished" />
     </message>
     <message>
-      <location filename="../novelwriter/gui/docviewerpanel.py" line="351" />
->>>>>>> dfbb61a3
+      <location filename="../novelwriter/gui/docviewerpanel.py" line="361" />
       <source>Document</source>
       <translation type="unfinished" />
     </message>
     <message>
-<<<<<<< HEAD
-      <location filename="../novelwriter/gui/docviewerpanel.py" line="359" />
-=======
-      <location filename="../novelwriter/gui/docviewerpanel.py" line="352" />
->>>>>>> dfbb61a3
+      <location filename="../novelwriter/gui/docviewerpanel.py" line="362" />
       <source>Heading</source>
       <translation type="unfinished" />
     </message>
     <message>
-<<<<<<< HEAD
-      <location filename="../novelwriter/gui/docviewerpanel.py" line="359" />
-=======
-      <location filename="../novelwriter/gui/docviewerpanel.py" line="352" />
->>>>>>> dfbb61a3
+      <location filename="../novelwriter/gui/docviewerpanel.py" line="362" />
       <source>Short Description</source>
       <translation type="unfinished" />
     </message>
