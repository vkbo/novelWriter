--- conflicted
+++ resolved
@@ -4610,20 +4610,6 @@
     </message>
     <message>
         <location filename="../novelwriter/core/project.py" line="788"/>
-<<<<<<< HEAD
-        <source>Cannot backup project because no backup path is set. Please set a valid backup location in Tools &gt; Preferences.</source>
-        <translation>Il est impossible de sauvegarder le projet car aucun emplacement de sauvegarde n&apos;a été défini. Veuillez en définir un dans Outils &gt; Préférences.</translation>
-    </message>
-    <message>
-        <location filename="../novelwriter/core/project.py" line="795"/>
-        <source>Cannot backup project because no project name is set. Please set a Working Title in Project &gt; Project Settings.</source>
-        <translation>Il est impossible de sauvegarder le projet car il n&apos;a pas reçu de nom. Veuillez définir un titre de travail dans Projet &gt; Caractéristiques du projet.</translation>
-    </message>
-    <message>
-        <location filename="../novelwriter/core/project.py" line="802"/>
-        <source>Cannot backup project because the backup path does not exist. Please set a valid backup location in Tools &gt; Preferences.</source>
-        <translation>Il est impossible de sauvegarder le projet car l&apos;emplacement de sauvegarde défini n&apos;existe pas. Veuillez définir un emplacement correct dans Outils &gt; Préférences.</translation>
-=======
         <source>Cannot backup project because no backup path is set. Please set a valid backup location in Preferences.</source>
         <translation>Il est impossible de sauvegarder le projet car aucun emplacement de sauvegarde n&apos;a été défini. Veuillez en définir un dans Préférences.</translation>
     </message>
@@ -4636,7 +4622,6 @@
         <location filename="../novelwriter/core/project.py" line="802"/>
         <source>Cannot backup project because the backup path does not exist. Please set a valid backup location in Preferences.</source>
         <translation>Il est impossible de sauvegarder le projet car l&apos;emplacement de sauvegarde défini n&apos;existe pas. Veuillez définir un emplacement correct dans Préférences.</translation>
->>>>>>> 00eea24e
     </message>
     <message>
         <location filename="../novelwriter/core/project.py" line="815"/>
@@ -4645,13 +4630,8 @@
     </message>
     <message>
         <location filename="../novelwriter/core/project.py" line="821"/>
-<<<<<<< HEAD
-        <source>Cannot backup project because the backup path is within the project folder to be backed up. Please choose a different backup path in Tools &gt; Preferences.</source>
-        <translation>La sauvegarde du projet est impossible car l&apos;emplacement défini est situé dans le dossier à sauvegarder. Veuillez définir un autre répertoire de sauvegarde dans Outils &gt; Préférences.</translation>
-=======
         <source>Cannot backup project because the backup path is within the project folder to be backed up. Please choose a different backup path in Preferences.</source>
         <translation>La sauvegarde du projet est impossible car l&apos;emplacement défini est situé dans le dossier à sauvegarder. Veuillez définir un autre répertoire de sauvegarde dans Préférences.</translation>
->>>>>>> 00eea24e
     </message>
     <message>
         <location filename="../novelwriter/core/project.py" line="828"/>
