--- conflicted
+++ resolved
@@ -4605,20 +4605,6 @@
     </message>
     <message>
         <location filename="../novelwriter/core/project.py" line="788"/>
-<<<<<<< HEAD
-        <source>Cannot backup project because no backup path is set. Please set a valid backup location in Tools &gt; Preferences.</source>
-        <translation>Kan ikke ta sikkerhetskopi av prosjektet da ingen filbane er satt. Du må først sette en filbane i Verktøy &gt; Innstillinger.</translation>
-    </message>
-    <message>
-        <location filename="../novelwriter/core/project.py" line="795"/>
-        <source>Cannot backup project because no project name is set. Please set a Working Title in Project &gt; Project Settings.</source>
-        <translation>Kan ikke ta sikkerhetskopi av prosjektet da ingen arbeidstittel er satt. Du må først sette en arbeidstittel i Prosjekt &gt; Prosjektinnstillinger.</translation>
-    </message>
-    <message>
-        <location filename="../novelwriter/core/project.py" line="802"/>
-        <source>Cannot backup project because the backup path does not exist. Please set a valid backup location in Tools &gt; Preferences.</source>
-        <translation>Kan ikke ta sikkerhetskopi av prosjektet da filbane ikke finnes. Du må sette en ny filbane i Verktøy &gt; Innstillinger.</translation>
-=======
         <source>Cannot backup project because no backup path is set. Please set a valid backup location in Preferences.</source>
         <translation>Kan ikke ta sikkerhetskopi av prosjektet da ingen filbane er satt. Du må først sette en filbane i Innstillinger.</translation>
     </message>
@@ -4631,7 +4617,6 @@
         <location filename="../novelwriter/core/project.py" line="802"/>
         <source>Cannot backup project because the backup path does not exist. Please set a valid backup location in Preferences.</source>
         <translation>Kan ikke ta sikkerhetskopi av prosjektet da filbane ikke finnes. Du må sette en ny filbane i Innstillinger.</translation>
->>>>>>> 00eea24e
     </message>
     <message>
         <location filename="../novelwriter/core/project.py" line="815"/>
@@ -4640,13 +4625,8 @@
     </message>
     <message>
         <location filename="../novelwriter/core/project.py" line="821"/>
-<<<<<<< HEAD
-        <source>Cannot backup project because the backup path is within the project folder to be backed up. Please choose a different backup path in Tools &gt; Preferences.</source>
-        <translation>Kan ikke ta sikkerhetskopi av prosjektet da filbanen er inne i prosjektmappen. Du må sette en ny filbane i Verktøy &gt; Innstillinger.</translation>
-=======
         <source>Cannot backup project because the backup path is within the project folder to be backed up. Please choose a different backup path in Preferences.</source>
         <translation>Kan ikke ta sikkerhetskopi av prosjektet da filbanen er inne i prosjektmappen. Du må sette en ny filbane i Innstillinger.</translation>
->>>>>>> 00eea24e
     </message>
     <message>
         <location filename="../novelwriter/core/project.py" line="828"/>
