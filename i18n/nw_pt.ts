<?xml version="1.0" encoding="utf-8"?>
<!DOCTYPE TS>
<TS version="2.1" language="pt" sourcelanguage="en_GB">
<context>
    <name>Common</name>
    <message>
        <location filename="../novelwriter/common.py" line="281"/>
        <source>in the future</source>
        <translation>no futuro</translation>
    </message>
    <message>
        <location filename="../novelwriter/common.py" line="285"/>
        <source>just now</source>
        <translation>agora</translation>
    </message>
    <message>
        <location filename="../novelwriter/common.py" line="289"/>
        <source>a minute ago</source>
        <translation>um minuto atrás</translation>
    </message>
    <message>
        <location filename="../novelwriter/common.py" line="293"/>
        <source>{0} minutes ago</source>
        <translation>{0} minutos atrás</translation>
    </message>
    <message>
        <location filename="../novelwriter/common.py" line="297"/>
        <source>an hour ago</source>
        <translation>uma hora atrás</translation>
    </message>
    <message>
        <location filename="../novelwriter/common.py" line="301"/>
        <source>{0} hours ago</source>
        <translation>{0} horas atrás</translation>
    </message>
    <message>
        <location filename="../novelwriter/common.py" line="305"/>
        <source>a day ago</source>
        <translation>um dia atrás</translation>
    </message>
    <message>
        <location filename="../novelwriter/common.py" line="309"/>
        <source>{0} days ago</source>
        <translation>{0} dias atrás</translation>
    </message>
    <message>
        <location filename="../novelwriter/common.py" line="313"/>
        <source>a week ago</source>
        <translation>uma semana atrás</translation>
    </message>
    <message>
        <location filename="../novelwriter/common.py" line="317"/>
        <source>{0} weeks ago</source>
        <translation>{0} semanas atrás</translation>
    </message>
    <message>
        <location filename="../novelwriter/common.py" line="321"/>
        <source>a month ago</source>
        <translation>um mês atrás</translation>
    </message>
    <message>
        <location filename="../novelwriter/common.py" line="325"/>
        <source>{0} months ago</source>
        <translation>{0} meses atrás</translation>
    </message>
    <message>
        <location filename="../novelwriter/common.py" line="329"/>
        <source>a year ago</source>
        <translation>um ano atrás</translation>
    </message>
    <message>
        <location filename="../novelwriter/common.py" line="333"/>
        <source>{0} years ago</source>
        <translation>{0} anos atrás</translation>
    </message>
</context>
<context>
    <name>Constant</name>
    <message>
        <location filename="../novelwriter/constants.py" line="163"/>
        <source>None</source>
        <translation>Nenhum</translation>
    </message>
    <message>
        <location filename="../novelwriter/constants.py" line="133"/>
        <source>Novel</source>
        <translation>Livro</translation>
    </message>
    <message>
        <location filename="../novelwriter/constants.py" line="177"/>
        <source>Plot</source>
        <translation>Enredo</translation>
    </message>
    <message>
        <location filename="../novelwriter/constants.py" line="176"/>
        <source>Characters</source>
        <translation>Personagens</translation>
    </message>
    <message>
        <location filename="../novelwriter/constants.py" line="179"/>
        <source>Locations</source>
        <translation>Lugares</translation>
    </message>
    <message>
        <location filename="../novelwriter/constants.py" line="178"/>
        <source>Timeline</source>
        <translation>Linha do Tempo</translation>
    </message>
    <message>
        <location filename="../novelwriter/constants.py" line="180"/>
        <source>Objects</source>
        <translation>Objetos</translation>
    </message>
    <message>
        <location filename="../novelwriter/constants.py" line="139"/>
        <source>Entity</source>
        <translation>Entidade</translation>
    </message>
    <message>
        <location filename="../novelwriter/constants.py" line="182"/>
        <source>Custom</source>
        <translation>Outros</translation>
    </message>
    <message>
        <location filename="../novelwriter/constants.py" line="141"/>
        <source>Outtakes</source>
        <translation>Removidos</translation>
    </message>
    <message>
        <location filename="../novelwriter/constants.py" line="142"/>
        <source>Trash</source>
        <translation>Lixeira</translation>
    </message>
    <message>
        <location filename="../novelwriter/constants.py" line="173"/>
        <source>Tag</source>
        <translation>Etiqueta</translation>
    </message>
    <message>
        <location filename="../novelwriter/constants.py" line="174"/>
        <source>Point of View</source>
        <translation>Ponto de Vista</translation>
    </message>
    <message>
        <location filename="../novelwriter/constants.py" line="193"/>
        <source>Focus</source>
        <translation>Foco</translation>
    </message>
    <message>
        <location filename="../novelwriter/constants.py" line="181"/>
        <source>Entities</source>
        <translation>Entidades</translation>
    </message>
    <message>
        <location filename="../novelwriter/constants.py" line="185"/>
        <source>Title</source>
        <translation>Título</translation>
    </message>
    <message>
        <location filename="../novelwriter/constants.py" line="186"/>
        <source>Level</source>
        <translation>Nível</translation>
    </message>
    <message>
        <location filename="../novelwriter/constants.py" line="187"/>
        <source>Document</source>
        <translation>Documento</translation>
    </message>
    <message>
        <location filename="../novelwriter/constants.py" line="188"/>
        <source>Line</source>
        <translation>Linha</translation>
    </message>
    <message>
        <location filename="../novelwriter/constants.py" line="189"/>
        <source>Chars</source>
        <translation>Caracteres</translation>
    </message>
    <message>
        <location filename="../novelwriter/constants.py" line="190"/>
        <source>Words</source>
        <translation>Palavras</translation>
    </message>
    <message>
        <location filename="../novelwriter/constants.py" line="191"/>
        <source>Pars</source>
        <translation>Parágrafos</translation>
    </message>
    <message>
        <location filename="../novelwriter/constants.py" line="192"/>
        <source>POV</source>
        <translation>P.V.</translation>
    </message>
    <message>
        <location filename="../novelwriter/constants.py" line="201"/>
        <source>Synopsis</source>
        <translation>Sinopse</translation>
    </message>
    <message>
        <location filename="../novelwriter/constants.py" line="212"/>
        <source>Straight single quotation mark</source>
        <translation>Aspas simples retas</translation>
    </message>
    <message>
        <location filename="../novelwriter/constants.py" line="213"/>
        <source>Straight double quotation mark</source>
        <translation>Aspas duplas retas</translation>
    </message>
    <message>
        <location filename="../novelwriter/constants.py" line="215"/>
        <source>Left single quotation mark</source>
        <translation>Aspas simples à esquerda</translation>
    </message>
    <message>
        <location filename="../novelwriter/constants.py" line="216"/>
        <source>Right single quotation mark</source>
        <translation>Aspas simples à direita</translation>
    </message>
    <message>
        <location filename="../novelwriter/constants.py" line="217"/>
        <source>Single low-9 quotation mark</source>
        <translation>Aspas 9-baixo simples</translation>
    </message>
    <message>
        <location filename="../novelwriter/constants.py" line="218"/>
        <source>Single high-reversed-9 quotation mark</source>
        <translation>Aspas 9-alto-invertido simples</translation>
    </message>
    <message>
        <location filename="../novelwriter/constants.py" line="219"/>
        <source>Left double quotation mark</source>
        <translation>Aspas duplas à esquerda</translation>
    </message>
    <message>
        <location filename="../novelwriter/constants.py" line="220"/>
        <source>Right double quotation mark</source>
        <translation>Aspas duplas à direita</translation>
    </message>
    <message>
        <location filename="../novelwriter/constants.py" line="221"/>
        <source>Double low-9 quotation mark</source>
        <translation>Aspas 9-baixo duplas</translation>
    </message>
    <message>
        <location filename="../novelwriter/constants.py" line="222"/>
        <source>Double high-reversed-9 quotation mark</source>
        <translation>Aspas 9-alto-invertido duplas</translation>
    </message>
    <message>
        <location filename="../novelwriter/constants.py" line="223"/>
        <source>Double low-reversed-9 quotation mark</source>
        <translation>Aspas 9-baixo-invertido duplas</translation>
    </message>
    <message>
        <location filename="../novelwriter/constants.py" line="225"/>
        <source>Single left-pointing angle quotation mark</source>
        <translation>Aspas angulares simples à esquerda</translation>
    </message>
    <message>
        <location filename="../novelwriter/constants.py" line="226"/>
        <source>Single right-pointing angle quotation mark</source>
        <translation>Aspas angulares simples à direita</translation>
    </message>
    <message>
        <location filename="../novelwriter/constants.py" line="230"/>
        <source>Left corner bracket</source>
        <translation>Colchete de canto à esquerda</translation>
    </message>
    <message>
        <location filename="../novelwriter/constants.py" line="231"/>
        <source>Right corner bracket</source>
        <translation>Right corner bracket</translation>
    </message>
    <message>
        <location filename="../novelwriter/constants.py" line="232"/>
        <source>Left white corner bracket</source>
        <translation>Colchete branco de canto à esquerda</translation>
    </message>
    <message>
        <location filename="../novelwriter/constants.py" line="233"/>
        <source>Right white corner bracket</source>
        <translation>Colchete branco de canto à direita</translation>
    </message>
    <message>
        <location filename="../novelwriter/constants.py" line="227"/>
        <source>Double left-pointing angle quotation mark</source>
        <translation>Aspas angulares duplas apontando à esquerda</translation>
    </message>
    <message>
        <location filename="../novelwriter/constants.py" line="228"/>
        <source>Double right-pointing angle quotation mark</source>
        <translation>Aspas angulares duplas apontando à direita</translation>
    </message>
    <message>
        <location filename="../novelwriter/constants.py" line="166"/>
        <source>Novel Document</source>
        <translation type="unfinished"></translation>
    </message>
    <message>
        <location filename="../novelwriter/constants.py" line="170"/>
        <source>Project Note</source>
        <translation type="unfinished"></translation>
    </message>
    <message>
        <location filename="../novelwriter/constants.py" line="164"/>
        <source>Root Folder</source>
        <translation type="unfinished"></translation>
    </message>
    <message>
        <location filename="../novelwriter/constants.py" line="165"/>
        <source>Folder</source>
        <translation type="unfinished"></translation>
    </message>
    <message>
        <location filename="../novelwriter/constants.py" line="167"/>
        <source>Novel Title Page</source>
        <translation type="unfinished"></translation>
    </message>
    <message>
        <location filename="../novelwriter/constants.py" line="168"/>
        <source>Novel Chapter</source>
        <translation type="unfinished"></translation>
    </message>
    <message>
        <location filename="../novelwriter/constants.py" line="169"/>
        <source>Novel Scene</source>
        <translation type="unfinished"></translation>
    </message>
</context>
<context>
    <name>GuiAbout</name>
    <message>
        <location filename="../novelwriter/dialogs/about.py" line="144"/>
        <source>About novelWriter</source>
        <translation>Sobre o novelWriter</translation>
    </message>
    <message>
        <location filename="../novelwriter/dialogs/about.py" line="144"/>
        <source>novelWriter is a markdown-like text editor designed for organising and writing novels. It is written in Python 3 with a Qt5 GUI, using PyQt5.</source>
        <translation>novelWriter é um editor de texto som sintaxe semelhante ao markdown, projetado para a escrita e organização de livros. É escrito em Python 3 com interface de usuário em Qr5, usando PyQt5.</translation>
    </message>
    <message>
        <location filename="../novelwriter/dialogs/about.py" line="144"/>
        <source>novelWriter is distributed in the hope that it will be useful, but WITHOUT ANY WARRANTY; without even the implied warranty of MERCHANTABILITY or FITNESS FOR A PARTICULAR PURPOSE.</source>
        <translation>novelWriter é distribuído na especativa de que seja útil, mas SEM NENHUMA GARANTIA, nem mesmo a garantia implícita de COMERCIALIZAÇÃO ou ADEQUAÇÃO PARA UM PROPÓSITO ESPECÍFICO.</translation>
    </message>
    <message>
        <location filename="../novelwriter/dialogs/about.py" line="144"/>
        <source>Credits</source>
        <translation>Créditos</translation>
    </message>
    <message>
        <location filename="../novelwriter/dialogs/about.py" line="144"/>
        <source>novelWriter is free software: you can redistribute it and/or modify it under the terms of the GNU General Public License as published by the Free Software Foundation, either version 3 of the License, or (at your option) any later version.</source>
        <translation>novelWriter é um software livre: você pode redistribuí-lo e/ou modificá-lo sob os termos da GNU Licença Pública Geral, assim como publicada pela Free Software Foundation, tanto na versão 3 da licença, ou (à sua escolha) qualquer versão subsequente.</translation>
    </message>
    <message>
        <location filename="../novelwriter/dialogs/about.py" line="194"/>
        <source>Theme: {0}</source>
        <translation>Tema: {0}</translation>
    </message>
    <message>
        <location filename="../novelwriter/dialogs/about.py" line="205"/>
        <source>Icons: {0}</source>
        <translation>Ícones: {0}</translation>
    </message>
    <message>
        <location filename="../novelwriter/dialogs/about.py" line="216"/>
        <source>Syntax: {0}</source>
        <translation>Sintaxe: {0}</translation>
    </message>
    <message>
        <location filename="../novelwriter/dialogs/about.py" line="144"/>
        <source>Website: {0}</source>
        <translation>Website: {0}</translation>
    </message>
    <message>
        <location filename="../novelwriter/dialogs/about.py" line="93"/>
        <source>About</source>
        <translation>Sobre</translation>
    </message>
    <message>
        <location filename="../novelwriter/dialogs/about.py" line="94"/>
        <source>Release</source>
        <translation>Lançamento</translation>
    </message>
    <message>
        <location filename="../novelwriter/dialogs/about.py" line="144"/>
        <source>See the Licence tab for the full licence text, or visit the GNU website at {0} for more details.</source>
        <translation>Veja a aba de Licença para o texto completo de licença, ou visite o website da GNU em {0} para mais detalhes.</translation>
    </message>
    <message>
        <location filename="../novelwriter/dialogs/about.py" line="216"/>
        <source>Licence</source>
        <translation>Licença</translation>
    </message>
    <message>
        <location filename="../novelwriter/dialogs/about.py" line="179"/>
        <source>Translations</source>
        <translation>Traduções</translation>
    </message>
    <message>
        <location filename="../novelwriter/dialogs/about.py" line="216"/>
        <source>Author</source>
        <translation>Autor</translation>
    </message>
    <message>
        <location filename="../novelwriter/dialogs/about.py" line="216"/>
        <source>Credit</source>
        <translation>Créditos</translation>
    </message>
    <message>
        <location filename="../novelwriter/dialogs/about.py" line="144"/>
        <source>Concept</source>
        <translation>Conceito</translation>
    </message>
    <message>
        <location filename="../novelwriter/dialogs/about.py" line="144"/>
        <source>i18n</source>
        <translation></translation>
    </message>
    <message>
        <location filename="../novelwriter/dialogs/about.py" line="144"/>
        <source>Developer</source>
        <translation>Desenvolvimento</translation>
    </message>
</context>
<context>
    <name>GuiBuildNovel</name>
    <message>
        <location filename="../novelwriter/tools/build.py" line="576"/>
        <source>Failed to generate preview. The result is too big.</source>
        <translation>A geração do rascunho falhou. O resultado é muito grande.</translation>
    </message>
    <message>
        <location filename="../novelwriter/tools/build.py" line="440"/>
        <source>Open Document (.odt)</source>
        <translation>Open Document (.odt)</translation>
    </message>
    <message>
        <location filename="../novelwriter/tools/build.py" line="840"/>
        <source>PDF</source>
        <translation>PDF</translation>
    </message>
    <message>
        <location filename="../novelwriter/tools/build.py" line="816"/>
        <source>Plain HTML</source>
        <translation>HTML Simples</translation>
    </message>
    <message>
        <location filename="../novelwriter/tools/build.py" line="448"/>
        <source>novelWriter HTML (.htm)</source>
        <translation>HTML do novelWriter (.htm)</translation>
    </message>
    <message>
        <location filename="../novelwriter/tools/build.py" line="452"/>
        <source>novelWriter Markdown (.nwd)</source>
        <translation>Markdown do novelWriter (.nwd)</translation>
    </message>
    <message>
        <location filename="../novelwriter/tools/build.py" line="832"/>
        <source>JSON + novelWriter HTML</source>
        <translation>JSON + HTML do novelWriter</translation>
    </message>
    <message>
        <location filename="../novelwriter/tools/build.py" line="468"/>
        <source>JSON + novelWriter Markdown (.json)</source>
        <translation>JSON + Markdown do novelWriter (.json)</translation>
    </message>
    <message>
        <location filename="../novelwriter/tools/build.py" line="84"/>
        <source>Build Novel Project</source>
        <translation>Construção do Projeto do Livro</translation>
    </message>
    <message>
        <location filename="../novelwriter/tools/build.py" line="101"/>
        <source>Title Formats for Novel Files</source>
        <translation>Formatos de Título para Arquivos do Livro</translation>
    </message>
    <message>
        <location filename="../novelwriter/tools/build.py" line="186"/>
        <source>Title</source>
        <translation>Título</translation>
    </message>
    <message>
        <location filename="../novelwriter/tools/build.py" line="187"/>
        <source>Chapter</source>
        <translation>Capítulo</translation>
    </message>
    <message>
        <location filename="../novelwriter/tools/build.py" line="188"/>
        <source>Unnumbered</source>
        <translation>Sem Numeração</translation>
    </message>
    <message>
        <location filename="../novelwriter/tools/build.py" line="190"/>
        <source>Section</source>
        <translation>Seção</translation>
    </message>
    <message>
        <location filename="../novelwriter/tools/build.py" line="250"/>
        <source>Font family</source>
        <translation>Família da fonte</translation>
    </message>
    <message>
        <location filename="../novelwriter/tools/build.py" line="251"/>
        <source>Font size</source>
        <translation>Tamanho da fonte</translation>
    </message>
    <message>
        <location filename="../novelwriter/tools/build.py" line="253"/>
        <source>Justify text</source>
        <translation>Texto justificado</translation>
    </message>
    <message>
        <location filename="../novelwriter/tools/build.py" line="254"/>
        <source>Disable styling</source>
        <translation>Desabilita a estilização</translation>
    </message>
    <message>
        <location filename="../novelwriter/tools/build.py" line="320"/>
        <source>Include synopsis</source>
        <translation>Inclui a sinopse</translation>
    </message>
    <message>
        <location filename="../novelwriter/tools/build.py" line="321"/>
        <source>Include comments</source>
        <translation>Inclui comentários</translation>
    </message>
    <message>
        <location filename="../novelwriter/tools/build.py" line="322"/>
        <source>Include keywords</source>
        <translation>Inclui palavras-chave</translation>
    </message>
    <message>
        <location filename="../novelwriter/tools/build.py" line="323"/>
        <source>Include body text</source>
        <translation>Inclui o corpo do texto</translation>
    </message>
    <message>
        <location filename="../novelwriter/tools/build.py" line="340"/>
        <source>File Filter Options</source>
        <translation>Opções de Filtro de Arquivos</translation>
    </message>
    <message>
        <location filename="../novelwriter/tools/build.py" line="357"/>
        <source>Ignore the &apos;Include when building project&apos; setting and include all files in the output.</source>
        <translation>Ignora a configuração &apos;Inclui quando estiver construindo o projeto&apos; e inclui todos os arquivos no resultado.</translation>
    </message>
    <message>
        <location filename="../novelwriter/tools/build.py" line="365"/>
        <source>Include novel files</source>
        <translation>Inclui arquivos do livro</translation>
    </message>
    <message>
        <location filename="../novelwriter/tools/build.py" line="366"/>
        <source>Include note files</source>
        <translation>Inclui arquivos de notas</translation>
    </message>
    <message>
        <location filename="../novelwriter/tools/build.py" line="367"/>
        <source>Ignore export flag</source>
        <translation>Ignora opção de exportação</translation>
    </message>
    <message>
        <location filename="../novelwriter/tools/build.py" line="382"/>
        <source>Export Options</source>
        <translation>Opções de Exportação</translation>
    </message>
    <message>
        <location filename="../novelwriter/tools/build.py" line="396"/>
        <source>Replace tabs with spaces</source>
        <translation>Substitui tabulações com espaços</translation>
    </message>
    <message>
        <location filename="../novelwriter/tools/build.py" line="423"/>
        <source>Print</source>
        <translation>Imprimir</translation>
    </message>
    <message>
        <location filename="../novelwriter/tools/build.py" line="472"/>
        <source>Close</source>
        <translation>Fechar</translation>
    </message>
    <message>
        <location filename="../novelwriter/tools/build.py" line="855"/>
        <source>Save Document As</source>
        <translation>Salvar Documento Como</translation>
    </message>
    <message>
        <location filename="../novelwriter/tools/build.py" line="998"/>
        <source>{0} file successfully written to:</source>
        <translation>Arquivo {0} escrito com sucesso para:</translation>
    </message>
    <message>
        <location filename="../novelwriter/tools/build.py" line="1002"/>
        <source>Failed to write {0} file. {1}</source>
        <translation>Falhou para escrever o arquivo {0}. {1}</translation>
    </message>
    <message>
        <location filename="../novelwriter/tools/build.py" line="412"/>
        <source>Build Preview</source>
        <translation>Construir Prévia</translation>
    </message>
    <message>
        <location filename="../novelwriter/tools/build.py" line="426"/>
        <source>Print Preview</source>
        <translation>Imprimir Prévia</translation>
    </message>
    <message>
        <location filename="../novelwriter/tools/build.py" line="430"/>
        <source>Print to PDF</source>
        <translation>Imprimir para PDF</translation>
    </message>
    <message>
        <location filename="../novelwriter/tools/build.py" line="444"/>
        <source>Flat Open Document (.fodt)</source>
        <translation></translation>
    </message>
    <message>
        <location filename="../novelwriter/tools/build.py" line="456"/>
        <source>Standard Markdown (.md)</source>
        <translation>Markdown Padrão (.md)</translation>
    </message>
    <message>
        <location filename="../novelwriter/tools/build.py" line="460"/>
        <source>GitHub Markdown (.md)</source>
        <translation>Markdown do GitHub (.md)</translation>
    </message>
    <message>
        <location filename="../novelwriter/tools/build.py" line="189"/>
        <source>Scene</source>
        <translation>Cena</translation>
    </message>
    <message>
        <location filename="../novelwriter/tools/build.py" line="212"/>
        <source>Font Options</source>
        <translation>Opções de Fonte</translation>
    </message>
    <message>
        <location filename="../novelwriter/tools/build.py" line="252"/>
        <source>Line height</source>
        <translation>Altura da linha</translation>
    </message>
    <message>
        <location filename="../novelwriter/tools/build.py" line="296"/>
        <source>Include Options</source>
        <translation>Opções de Inclusão</translation>
    </message>
    <message>
        <location filename="../novelwriter/tools/build.py" line="397"/>
        <source>Replace Unicode in HTML</source>
        <translation>Substituir Unicode no HTML</translation>
    </message>
    <message>
        <location filename="../novelwriter/tools/build.py" line="105"/>
        <source>{0} for the title as set in the document</source>
        <translation>{0} para o titulo como definido no documento</translation>
    </message>
    <message>
        <location filename="../novelwriter/tools/build.py" line="105"/>
        <source>{0} for chapter number (1, 2, 3)</source>
        <translation>{0} para o numero do capítulo (1, 2, 3)</translation>
    </message>
    <message>
        <location filename="../novelwriter/tools/build.py" line="105"/>
        <source>{0} for chapter number as a word (one, two)</source>
        <translation>{0} para o numero do capítulo por extenso (um, dois)</translation>
    </message>
    <message>
        <location filename="../novelwriter/tools/build.py" line="105"/>
        <source>{0} for chapter number in upper case Roman</source>
        <translation>{0} para o número do capítulo em numerais romanos maiúsculos</translation>
    </message>
    <message>
        <location filename="../novelwriter/tools/build.py" line="105"/>
        <source>{0} for chapter number in lower case Roman</source>
        <translation>{0} para o número do capítulo em numerais romanos minúsculos</translation>
    </message>
    <message>
        <location filename="../novelwriter/tools/build.py" line="105"/>
        <source>{0} for scene number within chapter</source>
        <translation>{0} para o número da cena no capítulo</translation>
    </message>
    <message>
        <location filename="../novelwriter/tools/build.py" line="105"/>
        <source>{0} for scene number within novel</source>
        <translation>{0} para o número da cena no livro</translation>
    </message>
    <message>
        <location filename="../novelwriter/tools/build.py" line="115"/>
        <source>Leave blank to skip this heading, or set to a static text, like for instance &apos;{0}&apos;, to make a separator. The separator will be centred automatically and only appear between sections of the same type.</source>
        <translation>Deixe em branco para ignorar este cabeçalho ou defina um texto estático como {0}, por exemplo, para fazer um separador. O separador será centralizado automaticamente a aparecerá apenas entre seções do mesmo tipo.</translation>
    </message>
    <message>
        <location filename="../novelwriter/tools/build.py" line="345"/>
        <source>Include files with layouts other than &apos;Note&apos;.</source>
        <translation>Inclui arquivos com leiautes diferentes de &apos;Nota&apos;.</translation>
    </message>
    <message>
        <location filename="../novelwriter/tools/build.py" line="351"/>
        <source>Include files with layout &apos;Note&apos;.</source>
        <translation>Inclui arquivos com leiaute &apos;Nota&apos;.</translation>
    </message>
    <message>
        <location filename="../novelwriter/tools/build.py" line="105"/>
        <source>Formatting Codes:</source>
        <translation>Códigos de Formatação:</translation>
    </message>
    <message>
        <location filename="../novelwriter/tools/build.py" line="437"/>
        <source>Save As</source>
        <translation>Salvar Como</translation>
    </message>
    <message>
        <location filename="../novelwriter/tools/build.py" line="808"/>
        <source>Open Document</source>
        <translation></translation>
    </message>
    <message>
        <location filename="../novelwriter/tools/build.py" line="812"/>
        <source>Flat Open Document</source>
        <translation></translation>
    </message>
    <message>
        <location filename="../novelwriter/tools/build.py" line="820"/>
        <source>novelWriter Markdown</source>
        <translation>Markdown do novelWriter</translation>
    </message>
    <message>
        <location filename="../novelwriter/tools/build.py" line="824"/>
        <source>Standard Markdown</source>
        <translation>Markdown Padrão</translation>
    </message>
    <message>
        <location filename="../novelwriter/tools/build.py" line="828"/>
        <source>GitHub Markdown</source>
        <translation>Markdown do GitHub</translation>
    </message>
    <message>
        <location filename="../novelwriter/tools/build.py" line="464"/>
        <source>JSON + novelWriter HTML (.json)</source>
        <translation>JSON + HTML do novelWriter (.json)</translation>
    </message>
    <message>
        <location filename="../novelwriter/tools/build.py" line="836"/>
        <source>JSON + novelWriter Markdown</source>
        <translation>JSON + Markdown do novelWriter</translation>
    </message>
    <message>
        <location filename="../novelwriter/tools/build.py" line="271"/>
        <source>Styling Options</source>
        <translation>Opções de Estilo</translation>
    </message>
    <message>
        <location filename="../novelwriter/tools/build.py" line="191"/>
        <source>Language</source>
        <translation>Idioma</translation>
    </message>
    <message>
        <location filename="../novelwriter/tools/build.py" line="166"/>
        <source>Not Set</source>
        <translation>Não definido</translation>
    </message>
    <message>
        <location filename="../novelwriter/tools/build.py" line="749"/>
        <source>There were problems when building the project:</source>
        <translation type="unfinished"></translation>
    </message>
</context>
<context>
    <name>GuiBuildNovelDocView</name>
    <message>
        <location filename="../novelwriter/tools/build.py" line="1348"/>
        <source>Unknown</source>
        <translation>Desconhecido</translation>
    </message>
    <message>
        <location filename="../novelwriter/tools/build.py" line="1199"/>
        <source>This area will show the content of the document to be exported or printed. Press the &quot;Build Preview&quot; button to generate content.</source>
        <translation>Esta área vai mostrar o conteúdo do documento a ser exportado ou impresso. Clique no botão &quot;Construir Prévia&quot; para gerar o conteúdo.</translation>
    </message>
    <message>
        <location filename="../novelwriter/tools/build.py" line="1350"/>
        <source>&lt;b&gt;Build Time:&lt;/b&gt; {0}</source>
        <translation>&lt;b&gt;Tempo de Construção:&lt;/b&gt; {0}</translation>
    </message>
</context>
<context>
    <name>GuiDocEditFooter</name>
    <message>
        <location filename="../novelwriter/gui/doceditor.py" line="2813"/>
        <source>Line: {0} ({1})</source>
        <translation>Linha: {0} ({1})</translation>
    </message>
    <message>
        <location filename="../novelwriter/gui/doceditor.py" line="2829"/>
        <source>Words: {0} ({1})</source>
        <translation>Palavras: {0} ({1})</translation>
    </message>
    <message>
        <location filename="../novelwriter/gui/doceditor.py" line="2673"/>
        <source>Status</source>
        <translation>Estado</translation>
    </message>
    <message>
        <location filename="../novelwriter/gui/doceditor.py" line="2834"/>
        <source>Document size is {0} bytes</source>
        <translation>O tamanho do documento é {0} bytes</translation>
    </message>
</context>
<context>
    <name>GuiDocEditHeader</name>
    <message>
        <location filename="../novelwriter/gui/doceditor.py" line="2463"/>
        <source>Edit document meta</source>
        <translation>Editar os meta-dados do documento</translation>
    </message>
    <message>
        <location filename="../novelwriter/gui/doceditor.py" line="2474"/>
        <source>Search document</source>
        <translation>Procurar no documento</translation>
    </message>
    <message>
        <location filename="../novelwriter/gui/doceditor.py" line="2485"/>
        <source>Toggle Focus Mode</source>
        <translation>Alternar o &quot;Modo Foco&quot;</translation>
    </message>
    <message>
        <location filename="../novelwriter/gui/doceditor.py" line="2496"/>
        <source>Close the document</source>
        <translation>Fechar o documento</translation>
    </message>
</context>
<context>
    <name>GuiDocEditSearch</name>
    <message>
        <location filename="../novelwriter/gui/doceditor.py" line="2089"/>
        <source>Search</source>
        <translation>Pesquisa</translation>
    </message>
    <message>
        <location filename="../novelwriter/gui/doceditor.py" line="2080"/>
        <source>Replace</source>
        <translation>Substituir</translation>
    </message>
    <message>
        <location filename="../novelwriter/gui/doceditor.py" line="2093"/>
        <source>Case Sensitive</source>
        <translation>Diferenciar Maiúsculas e Minúsculas</translation>
    </message>
    <message>
        <location filename="../novelwriter/gui/doceditor.py" line="2094"/>
        <source>Match case</source>
        <translation>Diferencia Maiúsculas e Minúsculas</translation>
    </message>
    <message>
        <location filename="../novelwriter/gui/doceditor.py" line="2101"/>
        <source>Whole Words Only</source>
        <translation>Apenas Palavras Inteiras</translation>
    </message>
    <message>
        <location filename="../novelwriter/gui/doceditor.py" line="2102"/>
        <source>Match whole words</source>
        <translation>Encontra apenas palavras inteiras</translation>
    </message>
    <message>
        <location filename="../novelwriter/gui/doceditor.py" line="2109"/>
        <source>RegEx Mode</source>
        <translation>Expressão Regular</translation>
    </message>
    <message>
        <location filename="../novelwriter/gui/doceditor.py" line="2117"/>
        <source>Loop Search</source>
        <translation>Pesquisa do Início</translation>
    </message>
    <message>
        <location filename="../novelwriter/gui/doceditor.py" line="2118"/>
        <source>Loop the search when reaching the end</source>
        <translation>Pesquisa do início quando chega no final do documento</translation>
    </message>
    <message>
        <location filename="../novelwriter/gui/doceditor.py" line="2125"/>
        <source>Search Next File</source>
        <translation>Busca no Próximo Arquivo</translation>
    </message>
    <message>
        <location filename="../novelwriter/gui/doceditor.py" line="2126"/>
        <source>Continue searching in the next file</source>
        <translation>Continua a busca no próximo arquivo</translation>
    </message>
    <message>
        <location filename="../novelwriter/gui/doceditor.py" line="2135"/>
        <source>Preserve Case</source>
        <translation>Preserva Maiúsculas e Minúsculas</translation>
    </message>
    <message>
        <location filename="../novelwriter/gui/doceditor.py" line="2136"/>
        <source>Preserve case on replace</source>
        <translation>Preserva maiúsculas e minúsculas ao substituir</translation>
    </message>
    <message>
        <location filename="../novelwriter/gui/doceditor.py" line="2145"/>
        <source>Close Search</source>
        <translation>Fechar a Busca</translation>
    </message>
    <message>
        <location filename="../novelwriter/gui/doceditor.py" line="2158"/>
        <source>Show/hide the replace text box</source>
        <translation>Mostrar/Ocultar a caixa substituição</translation>
    </message>
    <message>
        <location filename="../novelwriter/gui/doceditor.py" line="2164"/>
        <source>Find in current document</source>
        <translation>Encontrar no documento atual</translation>
    </message>
    <message>
        <location filename="../novelwriter/gui/doceditor.py" line="2169"/>
        <source>Find and replace in current document</source>
        <translation>Encontrar e substituir no documento atual</translation>
    </message>
    <message>
        <location filename="../novelwriter/gui/doceditor.py" line="2146"/>
        <source>Close the search box [{0}]</source>
        <translation>Fechar a caixa de busca [{0}]</translation>
    </message>
    <message>
        <location filename="../novelwriter/gui/doceditor.py" line="2110"/>
        <source>Search using regular expressions</source>
        <translation>Busca usando expressões regulares</translation>
    </message>
</context>
<context>
    <name>GuiDocEditor</name>
    <message>
        <location filename="../novelwriter/gui/doceditor.py" line="728"/>
        <source>Spell check complete</source>
        <translation>Verificação ortográfica completa</translation>
    </message>
    <message>
        <location filename="../novelwriter/gui/doceditor.py" line="1161"/>
        <source>No Suggestions</source>
        <translation>Sem Sugestões</translation>
    </message>
    <message>
        <location filename="../novelwriter/gui/doceditor.py" line="318"/>
        <source>The document you are trying to open is too big. The document size is {0} MB. The maximum size allowed is {1} MB.</source>
        <translation>O documento que você está tentando abrir é muito grande. O tamanho do documento é {0} MB. O tamanho máximo permitido é {1} MB.</translation>
    </message>
    <message>
        <location filename="../novelwriter/gui/doceditor.py" line="412"/>
        <source>The text you are trying to add is too big. The text size is {0} MB. The maximum size allowed is {1} MB.</source>
        <translation>O texto que você está tentando adicionar é muito grande. O tamanho do texto é {0} MB. O tamanho máximo permitido é {1} MB.</translation>
    </message>
    <message>
        <location filename="../novelwriter/gui/doceditor.py" line="838"/>
        <source>File Location</source>
        <translation>Localização do Arquivo</translation>
    </message>
    <message>
        <location filename="../novelwriter/gui/doceditor.py" line="1090"/>
        <source>Follow Tag</source>
        <translation>Seguir Etiqueta</translation>
    </message>
    <message>
        <location filename="../novelwriter/gui/doceditor.py" line="1096"/>
        <source>Cut</source>
        <translation>Recortar</translation>
    </message>
    <message>
        <location filename="../novelwriter/gui/doceditor.py" line="1100"/>
        <source>Copy</source>
        <translation>Copiar</translation>
    </message>
    <message>
        <location filename="../novelwriter/gui/doceditor.py" line="1104"/>
        <source>Paste</source>
        <translation>Colar</translation>
    </message>
    <message>
        <location filename="../novelwriter/gui/doceditor.py" line="1113"/>
        <source>Select All</source>
        <translation>Selecionar Tudo</translation>
    </message>
    <message>
        <location filename="../novelwriter/gui/doceditor.py" line="1117"/>
        <source>Select Word</source>
        <translation>Selecionar Palavra</translation>
    </message>
    <message>
        <location filename="../novelwriter/gui/doceditor.py" line="1123"/>
        <source>Select Paragraph</source>
        <translation>Selecionar Parágrafo</translation>
    </message>
    <message>
        <location filename="../novelwriter/gui/doceditor.py" line="1149"/>
        <source>Spelling Suggestion(s)</source>
        <translation>Sugestão de Ortografia</translation>
    </message>
    <message>
        <location filename="../novelwriter/gui/doceditor.py" line="1167"/>
        <source>Add Word to Dictionary</source>
        <translation>Adicionar Palavra ao Dicionário</translation>
    </message>
    <message>
        <location filename="../novelwriter/gui/doceditor.py" line="1514"/>
        <source>Please select some text before calling replace quotes.</source>
        <translation>Por favor, selecione algum texto antes de invocar a substituição de aspas.</translation>
    </message>
    <message>
        <location filename="../novelwriter/gui/doceditor.py" line="838"/>
        <source>The currently open file is saved in:</source>
        <translation>O arquivo aberto atualmente está salvo em:</translation>
    </message>
    <message>
        <location filename="../novelwriter/gui/doceditor.py" line="1055"/>
        <source>The document has grown too big and you cannot add more text to it. The maximum size of a single novelWriter document is {0} MB.</source>
        <translation>O tamanho do documento aumentou muito e você não pode adicionar mais texto nele. O tamanho máximo de um único documento do novelWriter é {0} MB.</translation>
    </message>
    <message>
        <location filename="../novelwriter/gui/doceditor.py" line="387"/>
        <source>Opened Document: {0}</source>
        <translation>Documento Aberto: {0}</translation>
    </message>
    <message>
        <location filename="../novelwriter/gui/doceditor.py" line="478"/>
        <source>Saved Document: {0}</source>
        <translation>Documento Salvo: {0}</translation>
    </message>
    <message>
        <location filename="../novelwriter/gui/doceditor.py" line="456"/>
        <source>Could not save document.</source>
        <translation>Não foi possível salvar o documento.</translation>
    </message>
    <message>
        <location filename="../novelwriter/gui/doceditor.py" line="690"/>
        <source>Spell checking requires the package PyEnchant. It does not appear to be installed.</source>
        <translation type="unfinished"></translation>
    </message>
</context>
<context>
    <name>GuiDocMerge</name>
    <message>
        <location filename="../novelwriter/dialogs/docmerge.py" line="58"/>
        <source>Documents to Merge</source>
        <translation>Documentos para Mesclar</translation>
    </message>
    <message>
        <location filename="../novelwriter/dialogs/docmerge.py" line="59"/>
        <source>Drag and drop items to change the order.</source>
        <translation>Arraste e solte items para mudar a ordem.</translation>
    </message>
    <message>
        <location filename="../novelwriter/dialogs/docmerge.py" line="56"/>
        <source>Merge Documents</source>
        <translation>Mescla de Documentos</translation>
    </message>
    <message>
        <location filename="../novelwriter/dialogs/docmerge.py" line="105"/>
        <source>No source documents found. Nothing to do.</source>
        <translation>Nenhum documento-fonte foi encontrado. Nada para fazer.</translation>
    </message>
    <message>
        <location filename="../novelwriter/dialogs/docmerge.py" line="177"/>
        <source>Element selected in the project tree must be a folder.</source>
        <translation>O elemento selecionado na árvore do projeto deve ser um diretório.</translation>
    </message>
    <message>
        <location filename="../novelwriter/dialogs/docmerge.py" line="116"/>
        <source>Failed to open document file.</source>
        <translation>Houve uma falha ao abrir o arquivo do documento.</translation>
    </message>
    <message>
        <location filename="../novelwriter/dialogs/docmerge.py" line="139"/>
        <source>Could not save document.</source>
        <translation>Não foi possível salvar o documento.</translation>
    </message>
    <message>
        <location filename="../novelwriter/dialogs/docmerge.py" line="123"/>
        <source>No source folder selected. Nothing to do.</source>
        <translation type="unfinished"></translation>
    </message>
    <message>
        <location filename="../novelwriter/dialogs/docmerge.py" line="130"/>
        <source>Internal error.</source>
        <translation type="unfinished"></translation>
    </message>
</context>
<context>
    <name>GuiDocSplit</name>
    <message>
        <location filename="../novelwriter/dialogs/docsplit.py" line="62"/>
        <source>Document Headers</source>
        <translation>Cabeçalhos do Documento</translation>
    </message>
    <message>
        <location filename="../novelwriter/dialogs/docsplit.py" line="63"/>
        <source>Select the maximum level to split into files.</source>
        <translation>Selecione o nível máximo para dividir em arquivos.</translation>
    </message>
    <message>
        <location filename="../novelwriter/dialogs/docsplit.py" line="74"/>
        <source>Split on Header Level 1 (Title)</source>
        <translation>Dividir nos cabeçalhos de nível 1 (Título)</translation>
    </message>
    <message>
        <location filename="../novelwriter/dialogs/docsplit.py" line="75"/>
        <source>Split up to Header Level 2 (Chapter)</source>
        <translation>Dividir até os cabeçalhos de nível 2 (Capítulo)</translation>
    </message>
    <message>
        <location filename="../novelwriter/dialogs/docsplit.py" line="76"/>
        <source>Split up to Header Level 3 (Scene)</source>
        <translation>Dividir até os cabeçalhos de nível 3 (Cena)</translation>
    </message>
    <message>
        <location filename="../novelwriter/dialogs/docsplit.py" line="77"/>
        <source>Split up to Header Level 4 (Section)</source>
        <translation>Dividir até os cabeçalhos de nível 4 (Seção)</translation>
    </message>
    <message>
        <location filename="../novelwriter/dialogs/docsplit.py" line="175"/>
        <source>Split Document</source>
        <translation>Divisão de Documento</translation>
    </message>
    <message>
        <location filename="../novelwriter/dialogs/docsplit.py" line="120"/>
        <source>No source document selected. Nothing to do.</source>
        <translation>Nenhum documento de origem selecionado. Nada a ser feito.</translation>
    </message>
    <message>
        <location filename="../novelwriter/dialogs/docsplit.py" line="127"/>
        <source>Could not parse source document.</source>
        <translation>Não foi possível interpretar o documento.</translation>
    </message>
    <message>
        <location filename="../novelwriter/dialogs/docsplit.py" line="160"/>
        <source>No headers found. Nothing to do.</source>
        <translation>Nenhum cabeçalho foi encontrado. Nada para fazer.</translation>
    </message>
    <message>
        <location filename="../novelwriter/dialogs/docsplit.py" line="168"/>
        <source>Cannot add new folder for the document split. Maximum folder depth has been reached. Please move the file to another level in the project tree.</source>
        <translation>Não é possível adicionar um novo diretório para a divisão do documento. A profundidade máxima dos diretórios foi alcançada. Por favor mova o arquivo para outro nível na árvore do projeto.</translation>
    </message>
    <message>
        <location filename="../novelwriter/dialogs/docsplit.py" line="175"/>
        <source>Continue with the splitting process?</source>
        <translation>Continuar com o processo de divisão?</translation>
    </message>
    <message>
        <location filename="../novelwriter/dialogs/docsplit.py" line="262"/>
        <source>Element selected in the project tree must be a file.</source>
        <translation>O elemento selecionado na árvore do projeto deve ser um arquivo.</translation>
    </message>
    <message>
        <location filename="../novelwriter/dialogs/docsplit.py" line="175"/>
        <source>The document will be split into {0} file(s) in a new folder. The original document will remain intact.</source>
        <translation>O documento será dividio em {0} arquivo(s) em um novo diretório. O documento original será mantido intacto.</translation>
    </message>
    <message>
        <location filename="../novelwriter/dialogs/docsplit.py" line="137"/>
        <source>Failed to open document file.</source>
        <translation>Houve uma falha ao abrir o arquivo do documento.</translation>
    </message>
    <message>
        <location filename="../novelwriter/dialogs/docsplit.py" line="222"/>
        <source>Could not save document.</source>
        <translation>Não foi possível salvar o documento.</translation>
    </message>
</context>
<context>
    <name>GuiDocViewFooter</name>
    <message>
        <location filename="../novelwriter/gui/docviewer.py" line="972"/>
        <source>Show/hide the references panel</source>
        <translation>Mostrar/ocultar o painel de referências</translation>
    </message>
    <message>
        <location filename="../novelwriter/gui/docviewer.py" line="983"/>
        <source>Activate to freeze the content of the references panel when changing document</source>
        <translation>Ative para manter o conteúdo do painel de referências quando trocar o documento</translation>
    </message>
    <message>
        <location filename="../novelwriter/gui/docviewer.py" line="997"/>
        <source>Show comments</source>
        <translation>Mostrar comentários</translation>
    </message>
    <message>
        <location filename="../novelwriter/gui/docviewer.py" line="1009"/>
        <source>Show synopsis comments</source>
        <translation>Mostrar comentários de sinopse</translation>
    </message>
    <message>
        <location filename="../novelwriter/gui/docviewer.py" line="1012"/>
        <source>References</source>
        <translation>Referências</translation>
    </message>
    <message>
        <location filename="../novelwriter/gui/docviewer.py" line="1021"/>
        <source>Sticky</source>
        <translation>Aderente</translation>
    </message>
    <message>
        <location filename="../novelwriter/gui/docviewer.py" line="1030"/>
        <source>Comments</source>
        <translation>Comentários</translation>
    </message>
    <message>
        <location filename="../novelwriter/gui/docviewer.py" line="1039"/>
        <source>Synopsis</source>
        <translation>Sinopse</translation>
    </message>
</context>
<context>
    <name>GuiDocViewHeader</name>
    <message>
        <location filename="../novelwriter/gui/docviewer.py" line="765"/>
        <source>Go backward</source>
        <translation>Voltar</translation>
    </message>
    <message>
        <location filename="../novelwriter/gui/docviewer.py" line="776"/>
        <source>Go forward</source>
        <translation>Avançar</translation>
    </message>
    <message>
        <location filename="../novelwriter/gui/docviewer.py" line="787"/>
        <source>Reload the document</source>
        <translation>Recarregar o documento</translation>
    </message>
    <message>
        <location filename="../novelwriter/gui/docviewer.py" line="798"/>
        <source>Close the document</source>
        <translation>Fechar o documento</translation>
    </message>
</context>
<context>
    <name>GuiDocViewer</name>
    <message>
        <location filename="../novelwriter/gui/docviewer.py" line="189"/>
        <source>An error occurred while generating the preview.</source>
        <translation>Um erro ocorreu enquanto gerava o rascunho.</translation>
    </message>
    <message>
        <location filename="../novelwriter/gui/docviewer.py" line="433"/>
        <source>Copy</source>
        <translation>Copiar</translation>
    </message>
    <message>
        <location filename="../novelwriter/gui/docviewer.py" line="442"/>
        <source>Select All</source>
        <translation>Selecionar Tudo</translation>
    </message>
    <message>
        <location filename="../novelwriter/gui/docviewer.py" line="446"/>
        <source>Select Word</source>
        <translation>Selecionar Palavra</translation>
    </message>
    <message>
        <location filename="../novelwriter/gui/docviewer.py" line="452"/>
        <source>Select Paragraph</source>
        <translation>Selecionar Parágrafo</translation>
    </message>
    <message>
        <location filename="../novelwriter/gui/docviewer.py" line="251"/>
        <source>Could not find the reference for tag &apos;{0}&apos;. It either doesn&apos;t exist, or the index is out of date. The index can be updated from the Tools menu, or by pressing {1}.</source>
        <translation>Não foi possível encontrar a referência para a etiqueta &apos;{0}&apos;. Pode ser que ela não exista ou que o índice esteja desatualizado. O índice pode ser atualizado à partir do menu Ferramentas ou pressionando {1}.</translation>
    </message>
</context>
<context>
    <name>GuiIcons</name>
    <message>
        <location filename="../novelwriter/gui/theme.py" line="775"/>
        <source>Could not load theme config file.</source>
        <translation>Não foi posível carregar o arquivo de configuração de tema.</translation>
    </message>
</context>
<context>
    <name>GuiItemDetails</name>
    <message>
        <location filename="../novelwriter/gui/itemdetails.py" line="71"/>
        <source>Label</source>
        <translation>Rótulo</translation>
    </message>
    <message>
        <location filename="../novelwriter/gui/itemdetails.py" line="84"/>
        <source>Status</source>
        <translation>Estado</translation>
    </message>
    <message>
        <location filename="../novelwriter/gui/itemdetails.py" line="96"/>
        <source>Class</source>
        <translation>Classe</translation>
    </message>
    <message>
        <location filename="../novelwriter/gui/itemdetails.py" line="120"/>
        <source>Characters</source>
        <translation>Personagens</translation>
    </message>
    <message>
        <location filename="../novelwriter/gui/itemdetails.py" line="129"/>
        <source>Words</source>
        <translation>Palavras</translation>
    </message>
    <message>
        <location filename="../novelwriter/gui/itemdetails.py" line="138"/>
        <source>Paragraphs</source>
        <translation>Parágrafos</translation>
    </message>
    <message>
        <location filename="../novelwriter/gui/itemdetails.py" line="108"/>
        <source>Usage</source>
        <translation type="unfinished">Uso</translation>
    </message>
</context>
<context>
    <name>GuiItemEditor</name>
    <message>
        <location filename="../novelwriter/dialogs/itemeditor.py" line="62"/>
        <source>Item Settings</source>
        <translation>Configurações do Item</translation>
    </message>
    <message>
        <location filename="../novelwriter/dialogs/itemeditor.py" line="104"/>
        <source>Include when building project</source>
        <translation>Incluir ao construir o projeto</translation>
    </message>
    <message>
        <location filename="../novelwriter/dialogs/itemeditor.py" line="134"/>
        <source>Label</source>
        <translation>Rótulo</translation>
    </message>
    <message>
        <location filename="../novelwriter/dialogs/itemeditor.py" line="135"/>
        <source>Status</source>
        <translation>Estado</translation>
    </message>
    <message>
        <location filename="../novelwriter/dialogs/itemeditor.py" line="136"/>
        <source>Layout</source>
        <translation>Leiaute</translation>
    </message>
</context>
<context>
    <name>GuiMain</name>
    <message>
        <location filename="../novelwriter/guimain.py" line="390"/>
        <source>New project created ...</source>
        <translation>Novo projeto criado...</translation>
    </message>
    <message>
        <location filename="../novelwriter/guimain.py" line="493"/>
        <source>The project is already open by another instance of novelWriter, and is therefore locked. Override lock and continue anyway?</source>
        <translation>O projeto já está aberto em outra instância do novelWriter, e portanto foi bloqueado. Deseja sobrescrever o bloqueio e continuar mesmo assim?</translation>
    </message>
    <message>
        <location filename="../novelwriter/guimain.py" line="493"/>
        <source>Note: If the program or the computer previously crashed, the lock can safely be overridden. If, however, another instance of novelWriter has the project open, overriding the lock may corrupt the project, and is not recommended.</source>
        <translation>Nota: Se o programa ou o computador sofreu uma falha anteriormente, o bloqueio pode ser sobrescrito com segurança. Se, no entanto, outra instância do novelWriter esteja com o projeto aberto, sobrescrever o bloqueio pode corromper o projeto e não é recomendado.</translation>
    </message>
    <message>
        <location filename="../novelwriter/guimain.py" line="894"/>
        <source>Unknown item</source>
        <translation>Item desconhecido</translation>
    </message>
    <message>
        <location filename="../novelwriter/guimain.py" line="1147"/>
        <source>Information</source>
        <translation>Informação</translation>
    </message>
    <message>
        <location filename="../novelwriter/guimain.py" line="1149"/>
        <source>Warning</source>
        <translation>Alerta</translation>
    </message>
    <message>
        <location filename="../novelwriter/guimain.py" line="1151"/>
        <source>Error</source>
        <translation>Erro</translation>
    </message>
    <message>
        <location filename="../novelwriter/guimain.py" line="1153"/>
        <source>This is a bug!</source>
        <translation>Isto é um bug!</translation>
    </message>
    <message>
        <location filename="../novelwriter/guimain.py" line="1154"/>
        <source>Internal Error</source>
        <translation>Erro Interno</translation>
    </message>
    <message>
        <location filename="../novelwriter/guimain.py" line="200"/>
        <source>Editor</source>
        <translation>Editor</translation>
    </message>
    <message>
        <location filename="../novelwriter/guimain.py" line="201"/>
        <source>Outline</source>
        <translation>Estrutura</translation>
    </message>
    <message>
        <location filename="../novelwriter/guimain.py" line="357"/>
        <source>Cannot create new project when another project is open.</source>
        <translation>Não é possível criar um novo projeto quando outro projeto está aberto.</translation>
    </message>
    <message>
        <location filename="../novelwriter/guimain.py" line="374"/>
        <source>A project already exists in that location. Please choose another folder.</source>
        <translation>Um projeto já existe neste local. Por favor escolha outro diretório.</translation>
    </message>
    <message>
        <location filename="../novelwriter/guimain.py" line="408"/>
        <source>Close Project</source>
        <translation>Fechar Projeto</translation>
    </message>
    <message>
        <location filename="../novelwriter/guimain.py" line="408"/>
        <source>Close the current project?</source>
        <translation>Fechar o projeto atual?</translation>
    </message>
    <message>
        <location filename="../novelwriter/guimain.py" line="1183"/>
        <source>Changes are saved automatically.</source>
        <translation>As alterações serão salvas automaticamente.</translation>
    </message>
    <message>
        <location filename="../novelwriter/guimain.py" line="427"/>
        <source>Backup Project</source>
        <translation>Cria uma cópia de segurança do diretório do projeto</translation>
    </message>
    <message>
        <location filename="../novelwriter/guimain.py" line="427"/>
        <source>Backup the current project?</source>
        <translation>Criar cópia de segurança do projeto atual?</translation>
    </message>
    <message>
        <location filename="../novelwriter/guimain.py" line="493"/>
        <source>Project Locked</source>
        <translation>Projeto Bloqueado</translation>
    </message>
    <message>
        <location filename="../novelwriter/guimain.py" line="719"/>
        <source>Import File</source>
        <translation>Importar Arquivo</translation>
    </message>
    <message>
        <location filename="../novelwriter/guimain.py" line="734"/>
        <source>Could not read file. The file must be an existing text file.</source>
        <translation>Não foi possível ler o arquivo. O arquivo deve ser um arquivo de texto existente.</translation>
    </message>
    <message>
        <location filename="../novelwriter/guimain.py" line="740"/>
        <source>Please open a document to import the text file into.</source>
        <translation>Por favor, abra um documento para importar o text nele.</translation>
    </message>
    <message>
        <location filename="../novelwriter/guimain.py" line="746"/>
        <source>Import Document</source>
        <translation>Importar Documento</translation>
    </message>
    <message>
        <location filename="../novelwriter/guimain.py" line="746"/>
        <source>Importing the file will overwrite the current content of the document. Do you want to proceed?</source>
        <translation>Importar o arquivo vai sobrescrever o conteúdo atual do documento. Você deseja continuar?</translation>
    </message>
    <message>
        <location filename="../novelwriter/guimain.py" line="917"/>
        <source>The project index has been successfully rebuilt.</source>
        <translation>O índice do projeto foi reconstruído com sucesso.</translation>
    </message>
    <message>
        <location filename="../novelwriter/guimain.py" line="1183"/>
        <source>Exit</source>
        <translation>Sair</translation>
    </message>
    <message>
        <location filename="../novelwriter/guimain.py" line="1183"/>
        <source>Do you want to exit novelWriter?</source>
        <translation>Você deseja realmente sair do novelWriter?</translation>
    </message>
    <message>
        <location filename="../novelwriter/guimain.py" line="909"/>
        <source>Indexing completed in {0} ms</source>
        <translation>Indexação completa em {0} ms</translation>
    </message>
    <message>
        <location filename="../novelwriter/guimain.py" line="138"/>
        <source>Project</source>
        <translation>Projeto</translation>
    </message>
    <message>
        <location filename="../novelwriter/guimain.py" line="139"/>
        <source>Novel</source>
        <translation>Livro</translation>
    </message>
    <message>
        <location filename="../novelwriter/guimain.py" line="155"/>
        <source>Project Details</source>
        <translation>Detalhes do Projeto</translation>
    </message>
    <message>
        <location filename="../novelwriter/guimain.py" line="160"/>
        <source>Writing Statistics</source>
        <translation>Estatísticas de Escrita</translation>
    </message>
    <message>
        <location filename="../novelwriter/guimain.py" line="165"/>
        <source>Project Settings</source>
        <translation>Configurações do Projeto</translation>
    </message>
    <message>
        <location filename="../novelwriter/guimain.py" line="544"/>
        <source>The project index is outdated or broken. Rebuilding index.</source>
        <translation>O índice do projeto está desatualizado ou quebrado. Reconstruíndo o indice.</translation>
    </message>
    <message>
        <location filename="../novelwriter/guimain.py" line="478"/>
        <source>The project was locked by the computer &apos;{0}&apos; ({1} {2}), last active on {3}.</source>
        <translation>O projeto foi bloqueado pelo computador &apos;{0}&apos; ({1} {2}), ativo pela última vez em {3}.</translation>
    </message>
    <message>
        <location filename="../novelwriter/guimain.py" line="894"/>
        <source>Indexing: &apos;{0}&apos;</source>
        <translation>Indexando: &apos;{0}&apos;</translation>
    </message>
    <message>
        <location filename="../novelwriter/guimain.py" line="714"/>
        <source>Text files ({0})</source>
        <translation>Arquivos de texto ({0})</translation>
    </message>
    <message>
        <location filename="../novelwriter/guimain.py" line="715"/>
        <source>Markdown files ({0})</source>
        <translation>Arquivos Markdown ({0})</translation>
    </message>
    <message>
        <location filename="../novelwriter/guimain.py" line="716"/>
        <source>novelWriter files ({0})</source>
        <translation>Arquivos do novelWriter ({0})</translation>
    </message>
    <message>
        <location filename="../novelwriter/guimain.py" line="717"/>
        <source>All files ({0})</source>
        <translation>Todos os arquivos ({0})</translation>
    </message>
    <message>
        <location filename="../novelwriter/guimain.py" line="308"/>
        <source>novelWriter is ready ...</source>
        <translation>O novelWriter está pronto ...</translation>
    </message>
    <message>
        <location filename="../novelwriter/guimain.py" line="296"/>
        <source>You are running an untested development version of novelWriter. Please be careful when working on a live project and make sure you take regular backups.</source>
        <translation type="unfinished"></translation>
    </message>
</context>
<context>
    <name>GuiMainMenu</name>
    <message>
        <location filename="../novelwriter/gui/mainmenu.py" line="154"/>
        <source>&amp;Project</source>
        <translation>&amp;Projeto</translation>
    </message>
    <message>
        <location filename="../novelwriter/gui/mainmenu.py" line="157"/>
        <source>New Project</source>
        <translation>Novo Projeto</translation>
    </message>
    <message>
        <location filename="../novelwriter/gui/mainmenu.py" line="158"/>
        <source>Create new project</source>
        <translation>Cria um projeto novo</translation>
    </message>
    <message>
        <location filename="../novelwriter/gui/mainmenu.py" line="163"/>
        <source>Open Project</source>
        <translation>Abrir Projeto</translation>
    </message>
    <message>
        <location filename="../novelwriter/gui/mainmenu.py" line="164"/>
        <source>Open project</source>
        <translation>Abre um projeto</translation>
    </message>
    <message>
        <location filename="../novelwriter/gui/mainmenu.py" line="170"/>
        <source>Save Project</source>
        <translation>Salvar Projeto</translation>
    </message>
    <message>
        <location filename="../novelwriter/gui/mainmenu.py" line="171"/>
        <source>Save project</source>
        <translation>Salva o projeto</translation>
    </message>
    <message>
        <location filename="../novelwriter/gui/mainmenu.py" line="177"/>
        <source>Close Project</source>
        <translation>Fechar Projeto</translation>
    </message>
    <message>
        <location filename="../novelwriter/gui/mainmenu.py" line="178"/>
        <source>Close project</source>
        <translation>Fecha o projeto</translation>
    </message>
    <message>
        <location filename="../novelwriter/gui/mainmenu.py" line="187"/>
        <source>Project Settings</source>
        <translation>Configurações do Projeto</translation>
    </message>
    <message>
        <location filename="../novelwriter/gui/mainmenu.py" line="188"/>
        <source>Project settings</source>
        <translation>Configurações do Projeto</translation>
    </message>
    <message>
        <location filename="../novelwriter/gui/mainmenu.py" line="204"/>
        <source>Create Root Folder</source>
        <translation>Criar Diretório de Projeto</translation>
    </message>
    <message>
        <location filename="../novelwriter/gui/mainmenu.py" line="206"/>
        <source>Novel Root</source>
        <translation>Livro</translation>
    </message>
    <message>
        <location filename="../novelwriter/gui/mainmenu.py" line="207"/>
        <source>Plot Root</source>
        <translation>Enredo</translation>
    </message>
    <message>
        <location filename="../novelwriter/gui/mainmenu.py" line="208"/>
        <source>Character Root</source>
        <translation>Personagem</translation>
    </message>
    <message>
        <location filename="../novelwriter/gui/mainmenu.py" line="209"/>
        <source>Location Root</source>
        <translation>Lugar</translation>
    </message>
    <message>
        <location filename="../novelwriter/gui/mainmenu.py" line="210"/>
        <source>Timeline Root</source>
        <translation>Linha do Tempo</translation>
    </message>
    <message>
        <location filename="../novelwriter/gui/mainmenu.py" line="211"/>
        <source>Object Root</source>
        <translation>Objeto</translation>
    </message>
    <message>
        <location filename="../novelwriter/gui/mainmenu.py" line="212"/>
        <source>Entity Root</source>
        <translation>Entidade</translation>
    </message>
    <message>
        <location filename="../novelwriter/gui/mainmenu.py" line="213"/>
        <source>Custom Root</source>
        <translation>Outro</translation>
    </message>
    <message>
        <location filename="../novelwriter/gui/mainmenu.py" line="214"/>
        <source>Outtakes Root</source>
        <translation>Removidos</translation>
    </message>
    <message>
        <location filename="../novelwriter/gui/mainmenu.py" line="222"/>
        <source>Create Folder</source>
        <translation>Criar Diretório</translation>
    </message>
    <message>
        <location filename="../novelwriter/gui/mainmenu.py" line="223"/>
        <source>Create folder</source>
        <translation>Cria um diretório</translation>
    </message>
    <message>
        <location filename="../novelwriter/gui/mainmenu.py" line="267"/>
        <source>Empty Trash</source>
        <translation>Esvaziar a Lixeira</translation>
    </message>
    <message>
        <location filename="../novelwriter/gui/mainmenu.py" line="268"/>
        <source>Permanently delete all files in the Trash folder</source>
        <translation>Remove permanentemente todos os arquivos da lixeira</translation>
    </message>
    <message>
        <location filename="../novelwriter/gui/mainmenu.py" line="276"/>
        <source>Exit</source>
        <translation>Sair</translation>
    </message>
    <message>
        <location filename="../novelwriter/gui/mainmenu.py" line="277"/>
        <source>Exit novelWriter</source>
        <translation>Sai do novelWriter</translation>
    </message>
    <message>
        <location filename="../novelwriter/gui/mainmenu.py" line="289"/>
        <source>&amp;Document</source>
        <translation>&amp;Documento</translation>
    </message>
    <message>
        <location filename="../novelwriter/gui/mainmenu.py" line="292"/>
        <source>New Document</source>
        <translation>Novo Documento</translation>
    </message>
    <message>
        <location filename="../novelwriter/gui/mainmenu.py" line="293"/>
        <source>Create new document</source>
        <translation>Cria um novo documento</translation>
    </message>
    <message>
        <location filename="../novelwriter/gui/mainmenu.py" line="299"/>
        <source>Open Document</source>
        <translation>Abrir Documento</translation>
    </message>
    <message>
        <location filename="../novelwriter/gui/mainmenu.py" line="300"/>
        <source>Open selected document</source>
        <translation>Abre o documento selecionado</translation>
    </message>
    <message>
        <location filename="../novelwriter/gui/mainmenu.py" line="306"/>
        <source>Save Document</source>
        <translation>Salvar Documento</translation>
    </message>
    <message>
        <location filename="../novelwriter/gui/mainmenu.py" line="307"/>
        <source>Save current document</source>
        <translation>Salva o documento atual</translation>
    </message>
    <message>
        <location filename="../novelwriter/gui/mainmenu.py" line="313"/>
        <source>Close Document</source>
        <translation>Fechar Documento</translation>
    </message>
    <message>
        <location filename="../novelwriter/gui/mainmenu.py" line="314"/>
        <source>Close current document</source>
        <translation>Fecha o documento atual</translation>
    </message>
    <message>
        <location filename="../novelwriter/gui/mainmenu.py" line="323"/>
        <source>View Document</source>
        <translation>Ver Documento</translation>
    </message>
    <message>
        <location filename="../novelwriter/gui/mainmenu.py" line="324"/>
        <source>View document as HTML</source>
        <translation>Visualiza o documento como HTML</translation>
    </message>
    <message>
        <location filename="../novelwriter/gui/mainmenu.py" line="330"/>
        <source>Close Document View</source>
        <translation>Fechar a Visualização do Documento</translation>
    </message>
    <message>
        <location filename="../novelwriter/gui/mainmenu.py" line="331"/>
        <source>Close document view pane</source>
        <translation>Fecha o painel de visualização do documento</translation>
    </message>
    <message>
        <location filename="../novelwriter/gui/mainmenu.py" line="340"/>
        <source>Show File Details</source>
        <translation>Mostrar Detalhes do Arquivo</translation>
    </message>
    <message>
        <location filename="../novelwriter/gui/mainmenu.py" line="341"/>
        <source>Shows a message box with the document location in the project folder</source>
        <translation>Mostra uma caixa de mensagens com a localização do documento no diretório do projeto</translation>
    </message>
    <message>
        <location filename="../novelwriter/gui/mainmenu.py" line="348"/>
        <source>Import from File</source>
        <translation>Importar de Arquivo</translation>
    </message>
    <message>
        <location filename="../novelwriter/gui/mainmenu.py" line="349"/>
        <source>Import document from a text or markdown file</source>
        <translation>Importa um documento de um arquivo de texto ou markdown</translation>
    </message>
    <message>
        <location filename="../novelwriter/gui/mainmenu.py" line="355"/>
        <source>Merge Folder to Document</source>
        <translation>Mesclar Diretório para um Documento</translation>
    </message>
    <message>
        <location filename="../novelwriter/gui/mainmenu.py" line="356"/>
        <source>Merge a folder of documents to a single document</source>
        <translation>Mescla um diretório para um único documento</translation>
    </message>
    <message>
        <location filename="../novelwriter/gui/mainmenu.py" line="361"/>
        <source>Split Document to Folder</source>
        <translation>Dividir Documento para Diretório</translation>
    </message>
    <message>
        <location filename="../novelwriter/gui/mainmenu.py" line="362"/>
        <source>Split a document into a folder of multiple documents</source>
        <translation>Divide um documento em um diretório com múltiplos documentos</translation>
    </message>
    <message>
        <location filename="../novelwriter/gui/mainmenu.py" line="374"/>
        <source>&amp;Edit</source>
        <translation>&amp;Editar</translation>
    </message>
    <message>
        <location filename="../novelwriter/gui/mainmenu.py" line="377"/>
        <source>Undo</source>
        <translation>Desfazer</translation>
    </message>
    <message>
        <location filename="../novelwriter/gui/mainmenu.py" line="378"/>
        <source>Undo last change</source>
        <translation>Desfaz a última alteração</translation>
    </message>
    <message>
        <location filename="../novelwriter/gui/mainmenu.py" line="384"/>
        <source>Redo</source>
        <translation>Refazer</translation>
    </message>
    <message>
        <location filename="../novelwriter/gui/mainmenu.py" line="385"/>
        <source>Redo last change</source>
        <translation>Refaz a última alteração</translation>
    </message>
    <message>
        <location filename="../novelwriter/gui/mainmenu.py" line="394"/>
        <source>Cut</source>
        <translation>Recortar</translation>
    </message>
    <message>
        <location filename="../novelwriter/gui/mainmenu.py" line="395"/>
        <source>Cut selected text</source>
        <translation>Recorta o texto selecionado</translation>
    </message>
    <message>
        <location filename="../novelwriter/gui/mainmenu.py" line="401"/>
        <source>Copy</source>
        <translation>Copiar</translation>
    </message>
    <message>
        <location filename="../novelwriter/gui/mainmenu.py" line="402"/>
        <source>Copy selected text</source>
        <translation>Copia o texto selecionado</translation>
    </message>
    <message>
        <location filename="../novelwriter/gui/mainmenu.py" line="408"/>
        <source>Paste</source>
        <translation>Colar</translation>
    </message>
    <message>
        <location filename="../novelwriter/gui/mainmenu.py" line="409"/>
        <source>Paste text from clipboard</source>
        <translation>Cola o texto da área de transferência</translation>
    </message>
    <message>
        <location filename="../novelwriter/gui/mainmenu.py" line="418"/>
        <source>Select All</source>
        <translation>Selecionar Tudo</translation>
    </message>
    <message>
        <location filename="../novelwriter/gui/mainmenu.py" line="419"/>
        <source>Select all text in document</source>
        <translation>Seleciona todo o texto do documento</translation>
    </message>
    <message>
        <location filename="../novelwriter/gui/mainmenu.py" line="425"/>
        <source>Select Paragraph</source>
        <translation>Selecionar Parágrafo</translation>
    </message>
    <message>
        <location filename="../novelwriter/gui/mainmenu.py" line="426"/>
        <source>Select all text in paragraph</source>
        <translation>Seleciona todo o texto do parágrafo</translation>
    </message>
    <message>
        <location filename="../novelwriter/gui/mainmenu.py" line="437"/>
        <source>&amp;View</source>
        <translation>&amp;Visualizar</translation>
    </message>
    <message>
        <location filename="../novelwriter/gui/mainmenu.py" line="440"/>
        <source>Focus Project Tree</source>
        <translation>Árvore do Projeto</translation>
    </message>
    <message>
        <location filename="../novelwriter/gui/mainmenu.py" line="441"/>
        <source>Move focus to project tree</source>
        <translation>Muda o foco para a árvore do projeto</translation>
    </message>
    <message>
        <location filename="../novelwriter/gui/mainmenu.py" line="450"/>
        <source>Focus Document Editor</source>
        <translation>Editor do Documento</translation>
    </message>
    <message>
        <location filename="../novelwriter/gui/mainmenu.py" line="451"/>
        <source>Move focus to left document pane</source>
        <translation>Muda o foco para o editor do documento</translation>
    </message>
    <message>
        <location filename="../novelwriter/gui/mainmenu.py" line="460"/>
        <source>Focus Document Viewer</source>
        <translation>Visualizador do Documento</translation>
    </message>
    <message>
        <location filename="../novelwriter/gui/mainmenu.py" line="461"/>
        <source>Move focus to right document pane</source>
        <translation>Muda o foco para o visualizador do documento</translation>
    </message>
    <message>
        <location filename="../novelwriter/gui/mainmenu.py" line="483"/>
        <source>Go Backward</source>
        <translation>Voltar</translation>
    </message>
    <message>
        <location filename="../novelwriter/gui/mainmenu.py" line="484"/>
        <source>Move backward in the view history of the right pane</source>
        <translation>Volta no histórico do editor do documento</translation>
    </message>
    <message>
        <location filename="../novelwriter/gui/mainmenu.py" line="490"/>
        <source>Go Forward</source>
        <translation>Avançar</translation>
    </message>
    <message>
        <location filename="../novelwriter/gui/mainmenu.py" line="491"/>
        <source>Move forward in the view history of the right pane</source>
        <translation>Avança no histórico do editor do documento</translation>
    </message>
    <message>
        <location filename="../novelwriter/gui/mainmenu.py" line="500"/>
        <source>Focus Mode</source>
        <translation>Modo de Foco</translation>
    </message>
    <message>
        <location filename="../novelwriter/gui/mainmenu.py" line="501"/>
        <source>Toggles a distraction free mode, only showing text editor</source>
        <translation>Alterna o modo livre de distrações, mostrando apenas o editor de texto</translation>
    </message>
    <message>
        <location filename="../novelwriter/gui/mainmenu.py" line="511"/>
        <source>Full Screen Mode</source>
        <translation>Tela Cheia</translation>
    </message>
    <message>
        <location filename="../novelwriter/gui/mainmenu.py" line="512"/>
        <source>Maximises the main window</source>
        <translation>Maximiza a tela principal</translation>
    </message>
    <message>
        <location filename="../novelwriter/gui/mainmenu.py" line="523"/>
        <source>&amp;Insert</source>
        <translation>&amp;Inserir</translation>
    </message>
    <message>
        <location filename="../novelwriter/gui/mainmenu.py" line="529"/>
        <source>Short Dash</source>
        <translation>Travessão Curto</translation>
    </message>
    <message>
        <location filename="../novelwriter/gui/mainmenu.py" line="536"/>
        <source>Long Dash</source>
        <translation>Travessão Longo</translation>
    </message>
    <message>
        <location filename="../novelwriter/gui/mainmenu.py" line="559"/>
        <source>Quote Marks</source>
        <translation>Aspas</translation>
    </message>
    <message>
        <location filename="../novelwriter/gui/mainmenu.py" line="562"/>
        <source>Left Single Quote</source>
        <translation>Aspas Simples à Esquerda</translation>
    </message>
    <message>
        <location filename="../novelwriter/gui/mainmenu.py" line="563"/>
        <source>Insert left single quote</source>
        <translation>Insere aspas simples à esquerda</translation>
    </message>
    <message>
        <location filename="../novelwriter/gui/mainmenu.py" line="569"/>
        <source>Right Single Quote</source>
        <translation>Aspas Simples à Direita</translation>
    </message>
    <message>
        <location filename="../novelwriter/gui/mainmenu.py" line="570"/>
        <source>Insert right single quote</source>
        <translation>Insere aspas simples à direita</translation>
    </message>
    <message>
        <location filename="../novelwriter/gui/mainmenu.py" line="576"/>
        <source>Left Double Quote</source>
        <translation>Aspas Duplas à Esquerda</translation>
    </message>
    <message>
        <location filename="../novelwriter/gui/mainmenu.py" line="577"/>
        <source>Insert left double quote</source>
        <translation>Insere aspas duplas à esquerda</translation>
    </message>
    <message>
        <location filename="../novelwriter/gui/mainmenu.py" line="583"/>
        <source>Right Double Quote</source>
        <translation>Aspas Duplas à Direita</translation>
    </message>
    <message>
        <location filename="../novelwriter/gui/mainmenu.py" line="584"/>
        <source>Insert right double quote</source>
        <translation>Insere aspas duplas à direita</translation>
    </message>
    <message>
        <location filename="../novelwriter/gui/mainmenu.py" line="590"/>
        <source>Alternative Apostrophe</source>
        <translation>Apóstrofo Alternativo</translation>
    </message>
    <message>
        <location filename="../novelwriter/gui/mainmenu.py" line="624"/>
        <source>Non-Breaking Space</source>
        <translation>Espaço Não-Separável</translation>
    </message>
    <message>
        <location filename="../novelwriter/gui/mainmenu.py" line="625"/>
        <source>Insert a non-breaking space</source>
        <translation>Insere um espaço não-separável</translation>
    </message>
    <message>
        <location filename="../novelwriter/gui/mainmenu.py" line="631"/>
        <source>Thin Space</source>
        <translation>Espaço Estreito</translation>
    </message>
    <message>
        <location filename="../novelwriter/gui/mainmenu.py" line="632"/>
        <source>Insert a thin space</source>
        <translation>Insere um espaço estreito</translation>
    </message>
    <message>
        <location filename="../novelwriter/gui/mainmenu.py" line="638"/>
        <source>Thin Non-Breaking Space</source>
        <translation>Espaço Estreito Não-Separável</translation>
    </message>
    <message>
        <location filename="../novelwriter/gui/mainmenu.py" line="639"/>
        <source>Insert a thin non-breaking space</source>
        <translation>Insere um espaço estreito não-separável</translation>
    </message>
    <message>
        <location filename="../novelwriter/gui/mainmenu.py" line="704"/>
        <source>Tags and References</source>
        <translation>Etiquetas e Referências</translation>
    </message>
    <message>
        <location filename="../novelwriter/gui/mainmenu.py" line="928"/>
        <source>&amp;Search</source>
        <translation>Pe&amp;squisa</translation>
    </message>
    <message>
        <location filename="../novelwriter/gui/mainmenu.py" line="931"/>
        <source>Find</source>
        <translation>Procurar</translation>
    </message>
    <message>
        <location filename="../novelwriter/gui/mainmenu.py" line="932"/>
        <source>Find text in document</source>
        <translation>Procura o texto no documento</translation>
    </message>
    <message>
        <location filename="../novelwriter/gui/mainmenu.py" line="938"/>
        <source>Replace</source>
        <translation>Substituir</translation>
    </message>
    <message>
        <location filename="../novelwriter/gui/mainmenu.py" line="939"/>
        <source>Replace text in document</source>
        <translation>Substitui o texto no documento</translation>
    </message>
    <message>
        <location filename="../novelwriter/gui/mainmenu.py" line="948"/>
        <source>Find Next</source>
        <translation>Procurar o Próximo</translation>
    </message>
    <message>
        <location filename="../novelwriter/gui/mainmenu.py" line="958"/>
        <source>Find Previous</source>
        <translation>Procurar a Anterior</translation>
    </message>
    <message>
        <location filename="../novelwriter/gui/mainmenu.py" line="968"/>
        <source>Replace Next</source>
        <translation>Substituir o Próximo</translation>
    </message>
    <message>
        <location filename="../novelwriter/gui/mainmenu.py" line="969"/>
        <source>Find and replace next occurrence of text in document</source>
        <translation>Procura e substitui a próxima ocorrência do texto no documento</translation>
    </message>
    <message>
        <location filename="../novelwriter/gui/mainmenu.py" line="751"/>
        <source>&amp;Format</source>
        <translation>&amp;Formatar</translation>
    </message>
    <message>
        <location filename="../novelwriter/gui/mainmenu.py" line="754"/>
        <source>Emphasis</source>
        <translation>Ênfase</translation>
    </message>
    <message>
        <location filename="../novelwriter/gui/mainmenu.py" line="755"/>
        <source>Add emphasis to selected text (italic)</source>
        <translation>Adiciona ênfase ao texto selecionado (itálico)</translation>
    </message>
    <message>
        <location filename="../novelwriter/gui/mainmenu.py" line="761"/>
        <source>Strong Emphasis</source>
        <translation>Ênfase Forte</translation>
    </message>
    <message>
        <location filename="../novelwriter/gui/mainmenu.py" line="762"/>
        <source>Add strong emphasis to selected text (bold)</source>
        <translation>Adiciona ênfase forte ao texto selecionado (negrito)</translation>
    </message>
    <message>
        <location filename="../novelwriter/gui/mainmenu.py" line="768"/>
        <source>Strikethrough</source>
        <translation>Tachado</translation>
    </message>
    <message>
        <location filename="../novelwriter/gui/mainmenu.py" line="769"/>
        <source>Add strikethrough to selected text</source>
        <translation>Adiciona taxado ao texto selecionado</translation>
    </message>
    <message>
        <location filename="../novelwriter/gui/mainmenu.py" line="778"/>
        <source>Wrap Double Quotes</source>
        <translation>Aspas Duplas</translation>
    </message>
    <message>
        <location filename="../novelwriter/gui/mainmenu.py" line="779"/>
        <source>Wrap selected text in double quotes</source>
        <translation>Adiciona aspas dupla ao redor do texto selecionado</translation>
    </message>
    <message>
        <location filename="../novelwriter/gui/mainmenu.py" line="785"/>
        <source>Wrap Single Quotes</source>
        <translation>Aspas Simples</translation>
    </message>
    <message>
        <location filename="../novelwriter/gui/mainmenu.py" line="786"/>
        <source>Wrap selected text in single quotes</source>
        <translation>Adiciona aspas simples ao redor do texto selecionado</translation>
    </message>
    <message>
        <location filename="../novelwriter/gui/mainmenu.py" line="796"/>
        <source>Change the block format to Header 1</source>
        <translation>Altera o formato do bloco para cabeçalho nível 1</translation>
    </message>
    <message>
        <location filename="../novelwriter/gui/mainmenu.py" line="803"/>
        <source>Change the block format to Header 2</source>
        <translation>Altera o formato do bloco para cabeçalho nível 2</translation>
    </message>
    <message>
        <location filename="../novelwriter/gui/mainmenu.py" line="810"/>
        <source>Change the block format to Header 3</source>
        <translation>Altera o formato do bloco para cabeçalho nível 3</translation>
    </message>
    <message>
        <location filename="../novelwriter/gui/mainmenu.py" line="817"/>
        <source>Change the block format to Header 4</source>
        <translation>Altera o formato do bloco para cabeçalho nível 4</translation>
    </message>
    <message>
        <location filename="../novelwriter/gui/mainmenu.py" line="882"/>
        <source>Comment</source>
        <translation>Comentário</translation>
    </message>
    <message>
        <location filename="../novelwriter/gui/mainmenu.py" line="883"/>
        <source>Change the block format to comment</source>
        <translation>Altera o formato do bloco para comentário</translation>
    </message>
    <message>
        <location filename="../novelwriter/gui/mainmenu.py" line="889"/>
        <source>Remove Block Format</source>
        <translation>Limpar Formatação do Bloco</translation>
    </message>
    <message>
        <location filename="../novelwriter/gui/mainmenu.py" line="890"/>
        <source>Strips block format</source>
        <translation>Remove a formatação do bloco</translation>
    </message>
    <message>
        <location filename="../novelwriter/gui/mainmenu.py" line="899"/>
        <source>Replace Single Quotes</source>
        <translation>Substituir Aspas Simples</translation>
    </message>
    <message>
        <location filename="../novelwriter/gui/mainmenu.py" line="900"/>
        <source>Replace all straight single quotes in selected text</source>
        <translation>Substitui todas as aspas simples do texto selecionado</translation>
    </message>
    <message>
        <location filename="../novelwriter/gui/mainmenu.py" line="907"/>
        <source>Replace Double Quotes</source>
        <translation>Substituir Aspas Duplas</translation>
    </message>
    <message>
        <location filename="../novelwriter/gui/mainmenu.py" line="908"/>
        <source>Replace all straight double quotes in selected text</source>
        <translation>Substitui todas as aspas duplas do texto selecionado</translation>
    </message>
    <message>
        <location filename="../novelwriter/gui/mainmenu.py" line="982"/>
        <source>&amp;Tools</source>
        <translation>Ferramen&amp;tas</translation>
    </message>
    <message>
        <location filename="../novelwriter/gui/mainmenu.py" line="985"/>
        <source>Check Spelling</source>
        <translation>Checar Ortografia</translation>
    </message>
    <message>
        <location filename="../novelwriter/gui/mainmenu.py" line="986"/>
        <source>Toggle check spelling</source>
        <translation>Alterna a checagem de ortografia</translation>
    </message>
    <message>
        <location filename="../novelwriter/gui/mainmenu.py" line="994"/>
        <source>Re-Run Spell Check</source>
        <translation>Checar Ortografia Agora</translation>
    </message>
    <message>
        <location filename="../novelwriter/gui/mainmenu.py" line="995"/>
        <source>Run the spell checker on current document</source>
        <translation>Executa a checagem de ortografia no documento atual</translation>
    </message>
    <message>
        <location filename="../novelwriter/gui/mainmenu.py" line="1010"/>
        <source>Rebuild Index</source>
        <translation>Reindexar</translation>
    </message>
    <message>
        <location filename="../novelwriter/gui/mainmenu.py" line="1011"/>
        <source>Rebuild the tag indices and word counts</source>
        <translation>Reindexa as etiquetas e contagem de palavras</translation>
    </message>
    <message>
        <location filename="../novelwriter/gui/mainmenu.py" line="1017"/>
        <source>Rebuild Outline</source>
        <translation>Recriar a Estrutura</translation>
    </message>
    <message>
        <location filename="../novelwriter/gui/mainmenu.py" line="1018"/>
        <source>Rebuild the novel outline tree</source>
        <translation>Recria a estrutura do livro</translation>
    </message>
    <message>
        <location filename="../novelwriter/gui/mainmenu.py" line="1024"/>
        <source>Auto-Update Outline</source>
        <translation>Recriar a Estrutura Automaticamente</translation>
    </message>
    <message>
        <location filename="../novelwriter/gui/mainmenu.py" line="1025"/>
        <source>Update project outline when a novel file is changed</source>
        <translation>Recria a estrutura do projeto quando um arquivo é modificado</translation>
    </message>
    <message>
        <location filename="../novelwriter/gui/mainmenu.py" line="1037"/>
        <source>Backup Project Folder</source>
        <translation>Criar Cópia de Segurança do Diretório do Projeto</translation>
    </message>
    <message>
        <location filename="../novelwriter/gui/mainmenu.py" line="1038"/>
        <source>Backup Project</source>
        <translation>Cria uma cópia de segurança do diretório do projeto</translation>
    </message>
    <message>
        <location filename="../novelwriter/gui/mainmenu.py" line="1043"/>
        <source>Build Novel Project</source>
        <translation>Construir o Projeto do Livro</translation>
    </message>
    <message>
        <location filename="../novelwriter/gui/mainmenu.py" line="1044"/>
        <source>Launch the Build novel project tool</source>
        <translation>Inicia a ferramenta de construção do projeto</translation>
    </message>
    <message>
        <location filename="../novelwriter/gui/mainmenu.py" line="1050"/>
        <source>Writing Statistics</source>
        <translation>Estatísticas de Escrita</translation>
    </message>
    <message>
        <location filename="../novelwriter/gui/mainmenu.py" line="1058"/>
        <source>Preferences</source>
        <translation>Preferências</translation>
    </message>
    <message>
        <location filename="../novelwriter/gui/mainmenu.py" line="1070"/>
        <source>&amp;Help</source>
        <translation>A&amp;juda</translation>
    </message>
    <message>
        <location filename="../novelwriter/gui/mainmenu.py" line="1074"/>
        <source>About novelWriter</source>
        <translation>Sobre o novelWriter</translation>
    </message>
    <message>
        <location filename="../novelwriter/gui/mainmenu.py" line="1081"/>
        <source>About Qt5</source>
        <translation>Sobre o Qt5</translation>
    </message>
    <message>
        <location filename="../novelwriter/gui/mainmenu.py" line="1113"/>
        <source>Report an Issue (GitHub)</source>
        <translation>Reportar um Problema (Github)</translation>
    </message>
    <message>
        <location filename="../novelwriter/gui/mainmenu.py" line="1121"/>
        <source>Ask a Question (GitHub)</source>
        <translation>Fazer uma Pergunta (Github)</translation>
    </message>
    <message>
        <location filename="../novelwriter/gui/mainmenu.py" line="1129"/>
        <source>The novelWriter Website</source>
        <translation>Website do novelWriter</translation>
    </message>
    <message>
        <location filename="../novelwriter/gui/mainmenu.py" line="1114"/>
        <source>Report a bug or issue on GitHub at {0}</source>
        <translation>Reportar um bug ou problema no Github em {0}</translation>
    </message>
    <message>
        <location filename="../novelwriter/gui/mainmenu.py" line="1122"/>
        <source>Ask a question on GitHub at {0}</source>
        <translation>Perguntar uma dúvida no Github em {0}</translation>
    </message>
    <message>
        <location filename="../novelwriter/gui/mainmenu.py" line="1130"/>
        <source>Open the novelWriter website at {0}</source>
        <translation>Abrir o Website do novelWriter em {0}</translation>
    </message>
    <message>
        <location filename="../novelwriter/gui/mainmenu.py" line="232"/>
        <source>Edit Item</source>
        <translation>Editar Item</translation>
    </message>
    <message>
        <location filename="../novelwriter/gui/mainmenu.py" line="233"/>
        <source>Change project item settings</source>
        <translation>Modifica as configurações do item do projeto</translation>
    </message>
    <message>
        <location filename="../novelwriter/gui/mainmenu.py" line="239"/>
        <source>Delete Item</source>
        <translation>Remover Item</translation>
    </message>
    <message>
        <location filename="../novelwriter/gui/mainmenu.py" line="240"/>
        <source>Delete selected project item</source>
        <translation>Remove o item de projeto selecionado</translation>
    </message>
    <message>
        <location filename="../novelwriter/gui/mainmenu.py" line="526"/>
        <source>Dashes</source>
        <translation>Travessões</translation>
    </message>
    <message>
        <location filename="../novelwriter/gui/mainmenu.py" line="530"/>
        <source>Insert short dash (en dash)</source>
        <translation>Insere um travessão curto (meia risca)</translation>
    </message>
    <message>
        <location filename="../novelwriter/gui/mainmenu.py" line="537"/>
        <source>Insert long dash (em dash)</source>
        <translation>Inserir um travessão</translation>
    </message>
    <message>
        <location filename="../novelwriter/gui/mainmenu.py" line="543"/>
        <source>Horizontal Bar</source>
        <translation>Barra Horizontal</translation>
    </message>
    <message>
        <location filename="../novelwriter/gui/mainmenu.py" line="544"/>
        <source>Insert a horizontal bar (quotation dash)</source>
        <translation>Insere uma barra horizontal (travessão de fala)</translation>
    </message>
    <message>
        <location filename="../novelwriter/gui/mainmenu.py" line="550"/>
        <source>Figure Dash</source>
        <translation>Travessão de Número</translation>
    </message>
    <message>
        <location filename="../novelwriter/gui/mainmenu.py" line="551"/>
        <source>Insert figure dash (same width as a number character)</source>
        <translation>Insere um travessão de número (mesma largura de um caracter numérico)</translation>
    </message>
    <message>
        <location filename="../novelwriter/gui/mainmenu.py" line="591"/>
        <source>Insert modifier letter single apostrophe</source>
        <translation>Insere um caracter modificado de apóstrofo simples</translation>
    </message>
    <message>
        <location filename="../novelwriter/gui/mainmenu.py" line="194"/>
        <source>Project Details</source>
        <translation>Detalhes do Projeto</translation>
    </message>
    <message>
        <location filename="../novelwriter/gui/mainmenu.py" line="195"/>
        <source>Project details</source>
        <translation>Detalhes do projeto</translation>
    </message>
    <message>
        <location filename="../novelwriter/gui/mainmenu.py" line="246"/>
        <source>Move Item Up</source>
        <translation>Mover Item Acima</translation>
    </message>
    <message>
        <location filename="../novelwriter/gui/mainmenu.py" line="247"/>
        <source>Move project item up</source>
        <translation>Move o item de projeto para cima</translation>
    </message>
    <message>
        <location filename="../novelwriter/gui/mainmenu.py" line="253"/>
        <source>Move Item Down</source>
        <translation>Mover Item Abaixo</translation>
    </message>
    <message>
        <location filename="../novelwriter/gui/mainmenu.py" line="254"/>
        <source>Move project item down</source>
        <translation>Move o item de projeto para baixo</translation>
    </message>
    <message>
        <location filename="../novelwriter/gui/mainmenu.py" line="260"/>
        <source>Undo Last Move</source>
        <translation>Desfazer a Última Movimentação</translation>
    </message>
    <message>
        <location filename="../novelwriter/gui/mainmenu.py" line="261"/>
        <source>Undo last item move</source>
        <translation>Desfaz a última movimentação de item</translation>
    </message>
    <message>
        <location filename="../novelwriter/gui/mainmenu.py" line="470"/>
        <source>Focus Outline</source>
        <translation>Foco na Estrutura</translation>
    </message>
    <message>
        <location filename="../novelwriter/gui/mainmenu.py" line="471"/>
        <source>Move focus to outline</source>
        <translation>Move o foco para a estrutura</translation>
    </message>
    <message>
        <location filename="../novelwriter/gui/mainmenu.py" line="597"/>
        <source>General Punctuation</source>
        <translation>Pontuação Geral</translation>
    </message>
    <message>
        <location filename="../novelwriter/gui/mainmenu.py" line="600"/>
        <source>Ellipsis</source>
        <translation>Reticências</translation>
    </message>
    <message>
        <location filename="../novelwriter/gui/mainmenu.py" line="601"/>
        <source>Insert ellipsis</source>
        <translation>Insere reticências</translation>
    </message>
    <message>
        <location filename="../novelwriter/gui/mainmenu.py" line="607"/>
        <source>Prime</source>
        <translation>Prime</translation>
    </message>
    <message>
        <location filename="../novelwriter/gui/mainmenu.py" line="608"/>
        <source>Insert a prime symbol</source>
        <translation>Insere um simbolo prime</translation>
    </message>
    <message>
        <location filename="../novelwriter/gui/mainmenu.py" line="614"/>
        <source>Double Prime</source>
        <translation>Prime Duplo</translation>
    </message>
    <message>
        <location filename="../novelwriter/gui/mainmenu.py" line="615"/>
        <source>Insert a double prime symbol</source>
        <translation>Insere um simbolo prime duplo</translation>
    </message>
    <message>
        <location filename="../novelwriter/gui/mainmenu.py" line="645"/>
        <source>Other Symbols</source>
        <translation>Outros Simbolos</translation>
    </message>
    <message>
        <location filename="../novelwriter/gui/mainmenu.py" line="648"/>
        <source>List Bullet</source>
        <translation>Marcador de Lista</translation>
    </message>
    <message>
        <location filename="../novelwriter/gui/mainmenu.py" line="649"/>
        <source>Insert a list bullet</source>
        <translation>Insere um marcador de lista</translation>
    </message>
    <message>
        <location filename="../novelwriter/gui/mainmenu.py" line="655"/>
        <source>Hyphen Bullet</source>
        <translation>Marcador em Hífen</translation>
    </message>
    <message>
        <location filename="../novelwriter/gui/mainmenu.py" line="656"/>
        <source>Insert a hyphen bullet (alternative bullet)</source>
        <translation>Insere um marcador em hífen (marcador alternativo)</translation>
    </message>
    <message>
        <location filename="../novelwriter/gui/mainmenu.py" line="662"/>
        <source>Flower Mark</source>
        <translation>Marcador em Flor</translation>
    </message>
    <message>
        <location filename="../novelwriter/gui/mainmenu.py" line="663"/>
        <source>Insert a flower mark (alternative bullet)</source>
        <translation>Insere um marcador em flor (marcador alternativo)</translation>
    </message>
    <message>
        <location filename="../novelwriter/gui/mainmenu.py" line="669"/>
        <source>Per Mille</source>
        <translation>Por Milha</translation>
    </message>
    <message>
        <location filename="../novelwriter/gui/mainmenu.py" line="670"/>
        <source>Insert a per mille symbol</source>
        <translation>Insere um simbolo de &quot;por milha&quot;</translation>
    </message>
    <message>
        <location filename="../novelwriter/gui/mainmenu.py" line="676"/>
        <source>Degree Symbol</source>
        <translation>Simbolo de Grau</translation>
    </message>
    <message>
        <location filename="../novelwriter/gui/mainmenu.py" line="677"/>
        <source>Insert a degree symbol</source>
        <translation>Insere um simbolo de grau</translation>
    </message>
    <message>
        <location filename="../novelwriter/gui/mainmenu.py" line="683"/>
        <source>Minus Sign</source>
        <translation>Sinal de Menos</translation>
    </message>
    <message>
        <location filename="../novelwriter/gui/mainmenu.py" line="684"/>
        <source>Insert a minus sign (not a hypen or dash)</source>
        <translation>Insere um sinal de menos (não é um hífen nem travessão)</translation>
    </message>
    <message>
        <location filename="../novelwriter/gui/mainmenu.py" line="690"/>
        <source>Times Sign</source>
        <translation>Sinal de Multiplicação</translation>
    </message>
    <message>
        <location filename="../novelwriter/gui/mainmenu.py" line="691"/>
        <source>Insert a times sign (multiplication cross)</source>
        <translation>Insere um sinal de multiplicação (cruz de multiplicação)</translation>
    </message>
    <message>
        <location filename="../novelwriter/gui/mainmenu.py" line="697"/>
        <source>Division Sign</source>
        <translation>Sinal de Divisão</translation>
    </message>
    <message>
        <location filename="../novelwriter/gui/mainmenu.py" line="698"/>
        <source>Insert a division sign</source>
        <translation>Insere um sinal de divisão</translation>
    </message>
    <message>
        <location filename="../novelwriter/gui/mainmenu.py" line="1001"/>
        <source>Project Word List</source>
        <translation>Lista de Palavras do Projeto</translation>
    </message>
    <message>
        <location filename="../novelwriter/gui/mainmenu.py" line="1002"/>
        <source>Edit the project&apos;s word list</source>
        <translation>Editar a lista de palavras do projeto</translation>
    </message>
    <message>
        <location filename="../novelwriter/gui/mainmenu.py" line="949"/>
        <source>Find next occurrence of text in document</source>
        <translation>Encontra a próxima ocorrência do texto no documento</translation>
    </message>
    <message>
        <location filename="../novelwriter/gui/mainmenu.py" line="959"/>
        <source>Find previous occurrence of text in document</source>
        <translation>Encontra a ocorrência anterior do texto no documento</translation>
    </message>
    <message>
        <location filename="../novelwriter/gui/mainmenu.py" line="1051"/>
        <source>Show the writing statistics dialogue</source>
        <translation>Mostra o diálogo de estatísticas de escrita</translation>
    </message>
    <message>
        <location filename="../novelwriter/gui/mainmenu.py" line="621"/>
        <source>White Spaces</source>
        <translation type="unfinished"></translation>
    </message>
    <message>
        <location filename="../novelwriter/gui/mainmenu.py" line="725"/>
        <source>Page Break and Space</source>
        <translation type="unfinished"></translation>
    </message>
    <message>
        <location filename="../novelwriter/gui/mainmenu.py" line="728"/>
        <source>Page Break</source>
        <translation type="unfinished"></translation>
    </message>
    <message>
        <location filename="../novelwriter/gui/mainmenu.py" line="729"/>
        <source>Insert a page break command</source>
        <translation type="unfinished"></translation>
    </message>
    <message>
        <location filename="../novelwriter/gui/mainmenu.py" line="734"/>
        <source>Vertical Space (Single)</source>
        <translation type="unfinished"></translation>
    </message>
    <message>
        <location filename="../novelwriter/gui/mainmenu.py" line="735"/>
        <source>Insert a vertical space equal to one paragraph</source>
        <translation type="unfinished"></translation>
    </message>
    <message>
        <location filename="../novelwriter/gui/mainmenu.py" line="740"/>
        <source>Vertical Space (Multi)</source>
        <translation type="unfinished"></translation>
    </message>
    <message>
        <location filename="../novelwriter/gui/mainmenu.py" line="741"/>
        <source>Insert a vertical space equal to n paragraphs</source>
        <translation type="unfinished"></translation>
    </message>
    <message>
        <location filename="../novelwriter/gui/mainmenu.py" line="795"/>
        <source>Header 1 (Partition)</source>
        <translation type="unfinished"></translation>
    </message>
    <message>
        <location filename="../novelwriter/gui/mainmenu.py" line="802"/>
        <source>Header 2 (Chapter)</source>
        <translation type="unfinished"></translation>
    </message>
    <message>
        <location filename="../novelwriter/gui/mainmenu.py" line="809"/>
        <source>Header 3 (Scene)</source>
        <translation type="unfinished"></translation>
    </message>
    <message>
        <location filename="../novelwriter/gui/mainmenu.py" line="816"/>
        <source>Header 4 (Section)</source>
        <translation type="unfinished"></translation>
    </message>
    <message>
        <location filename="../novelwriter/gui/mainmenu.py" line="826"/>
        <source>Novel Title</source>
        <translation type="unfinished">Nome do Livro</translation>
    </message>
    <message>
        <location filename="../novelwriter/gui/mainmenu.py" line="827"/>
        <source>Change the block format to Novel Title</source>
        <translation type="unfinished"></translation>
    </message>
    <message>
        <location filename="../novelwriter/gui/mainmenu.py" line="832"/>
        <source>Unnumbered Chapter</source>
        <translation type="unfinished"></translation>
    </message>
    <message>
        <location filename="../novelwriter/gui/mainmenu.py" line="833"/>
        <source>Change the block format to Unnumbered Chapter</source>
        <translation type="unfinished"></translation>
    </message>
    <message>
        <location filename="../novelwriter/gui/mainmenu.py" line="841"/>
        <source>Align Left</source>
        <translation type="unfinished"></translation>
    </message>
    <message>
        <location filename="../novelwriter/gui/mainmenu.py" line="842"/>
        <source>Change the block alignment to left</source>
        <translation type="unfinished"></translation>
    </message>
    <message>
        <location filename="../novelwriter/gui/mainmenu.py" line="848"/>
        <source>Align Centre</source>
        <translation type="unfinished"></translation>
    </message>
    <message>
        <location filename="../novelwriter/gui/mainmenu.py" line="849"/>
        <source>Change the block alignment to centre</source>
        <translation type="unfinished"></translation>
    </message>
    <message>
        <location filename="../novelwriter/gui/mainmenu.py" line="855"/>
        <source>Align Right</source>
        <translation type="unfinished"></translation>
    </message>
    <message>
        <location filename="../novelwriter/gui/mainmenu.py" line="856"/>
        <source>Change the block alignment to right</source>
        <translation type="unfinished"></translation>
    </message>
    <message>
        <location filename="../novelwriter/gui/mainmenu.py" line="865"/>
        <source>Indent Left</source>
        <translation type="unfinished"></translation>
    </message>
    <message>
        <location filename="../novelwriter/gui/mainmenu.py" line="866"/>
        <source>Increase the block&apos;s left margin</source>
        <translation type="unfinished"></translation>
    </message>
    <message>
        <location filename="../novelwriter/gui/mainmenu.py" line="872"/>
        <source>Indent Right</source>
        <translation type="unfinished"></translation>
    </message>
    <message>
        <location filename="../novelwriter/gui/mainmenu.py" line="873"/>
        <source>Increase the block&apos;s right margin</source>
        <translation type="unfinished"></translation>
    </message>
    <message>
        <location filename="../novelwriter/gui/mainmenu.py" line="915"/>
        <source>Remove In-Paragraph Breaks</source>
        <translation type="unfinished"></translation>
    </message>
    <message>
        <location filename="../novelwriter/gui/mainmenu.py" line="916"/>
        <source>Removes all line breaks within paragraphs in the selected text</source>
        <translation type="unfinished"></translation>
    </message>
    <message>
        <location filename="../novelwriter/gui/mainmenu.py" line="1095"/>
        <source>User Manual (Online)</source>
        <translation type="unfinished"></translation>
    </message>
    <message>
        <location filename="../novelwriter/gui/mainmenu.py" line="1096"/>
        <source>Open documentation in browser</source>
        <translation type="unfinished"></translation>
    </message>
    <message>
        <location filename="../novelwriter/gui/mainmenu.py" line="1103"/>
        <source>User Manual (PDF)</source>
        <translation type="unfinished"></translation>
    </message>
    <message>
        <location filename="../novelwriter/gui/mainmenu.py" line="1104"/>
        <source>Open PDF documentation</source>
        <translation type="unfinished"></translation>
    </message>
    <message>
        <location filename="../novelwriter/gui/mainmenu.py" line="1140"/>
        <source>Check for New Release</source>
        <translation type="unfinished"></translation>
    </message>
    <message>
        <location filename="../novelwriter/gui/mainmenu.py" line="1141"/>
        <source>Check for latest release of novelWriter</source>
        <translation type="unfinished"></translation>
    </message>
</context>
<context>
    <name>GuiMainStatus</name>
    <message>
        <location filename="../novelwriter/gui/statusbar.py" line="212"/>
        <source>None</source>
        <translation>Nenhum</translation>
    </message>
    <message>
        <location filename="../novelwriter/gui/statusbar.py" line="77"/>
        <source>Editor</source>
        <translation>Editor</translation>
    </message>
    <message>
        <location filename="../novelwriter/gui/statusbar.py" line="85"/>
        <source>Project</source>
        <translation>Projeto</translation>
    </message>
    <message>
        <location filename="../novelwriter/gui/statusbar.py" line="108"/>
        <source>Session Time</source>
        <translation>Tempo de Sessão</translation>
    </message>
    <message>
        <location filename="../novelwriter/gui/statusbar.py" line="185"/>
        <source>Project word count (session change)</source>
        <translation>Contagem de palavras do projeto (alteradas na sessão)</translation>
    </message>
    <message>
        <location filename="../novelwriter/gui/statusbar.py" line="183"/>
        <source>Words: {0} ({1})</source>
        <translation>Palavras: {0} ({1})</translation>
    </message>
    <message>
        <location filename="../novelwriter/gui/statusbar.py" line="187"/>
        <source>Novel word count (session change)</source>
        <translation type="unfinished"></translation>
    </message>
</context>
<context>
    <name>GuiNovelTree</name>
    <message>
        <location filename="../novelwriter/gui/noveltree.py" line="66"/>
        <source>Words</source>
        <translation>Palavras</translation>
    </message>
    <message>
        <location filename="../novelwriter/gui/noveltree.py" line="66"/>
        <source>POV</source>
        <translation>P.V.</translation>
    </message>
    <message>
        <location filename="../novelwriter/gui/noveltree.py" line="80"/>
        <source>Section title</source>
        <translation>Titulo da seção</translation>
    </message>
    <message>
        <location filename="../novelwriter/gui/noveltree.py" line="81"/>
        <source>Word count</source>
        <translation>Contagem de palavras</translation>
    </message>
    <message>
        <location filename="../novelwriter/gui/noveltree.py" line="82"/>
        <source>Point-of-view character</source>
        <translation>Personagem do ponto de vista</translation>
    </message>
    <message>
        <location filename="../novelwriter/gui/noveltree.py" line="66"/>
        <source>Novel Outline</source>
        <translation type="unfinished"></translation>
    </message>
</context>
<context>
    <name>GuiOutlineDetails</name>
    <message>
        <location filename="../novelwriter/gui/outlinedetails.py" line="291"/>
        <source>Title</source>
        <translation>Título</translation>
    </message>
    <message>
        <location filename="../novelwriter/gui/outlinedetails.py" line="70"/>
        <source>Document</source>
        <translation>Documento</translation>
    </message>
    <message>
        <location filename="../novelwriter/gui/outlinedetails.py" line="71"/>
        <source>Status</source>
        <translation>Estado</translation>
    </message>
    <message>
        <location filename="../novelwriter/gui/outlinedetails.py" line="84"/>
        <source>Characters</source>
        <translation>Caracteres</translation>
    </message>
    <message>
        <location filename="../novelwriter/gui/outlinedetails.py" line="85"/>
        <source>Words</source>
        <translation>Palavras</translation>
    </message>
    <message>
        <location filename="../novelwriter/gui/outlinedetails.py" line="86"/>
        <source>Paragraphs</source>
        <translation>Parágrafos</translation>
    </message>
    <message>
        <location filename="../novelwriter/gui/outlinedetails.py" line="99"/>
        <source>Synopsis</source>
        <translation>Sinopse</translation>
    </message>
    <message>
        <location filename="../novelwriter/gui/outlinedetails.py" line="168"/>
        <source>Title Details</source>
        <translation>Detalhes do Título</translation>
    </message>
    <message>
        <location filename="../novelwriter/gui/outlinedetails.py" line="193"/>
        <source>Reference Tags</source>
        <translation>Referências das Etiquetas</translation>
    </message>
    <message>
        <location filename="../novelwriter/gui/outlinedetails.py" line="44"/>
        <source>Chapter</source>
        <translation>Capítulo</translation>
    </message>
    <message>
        <location filename="../novelwriter/gui/outlinedetails.py" line="45"/>
        <source>Scene</source>
        <translation>Cena</translation>
    </message>
    <message>
        <location filename="../novelwriter/gui/outlinedetails.py" line="46"/>
        <source>Section</source>
        <translation>Seção</translation>
    </message>
</context>
<context>
    <name>GuiOutlineHeaderMenu</name>
    <message>
        <location filename="../novelwriter/gui/outline.py" line="484"/>
        <source>Select Columns</source>
        <translation>Selecionar Colunas</translation>
    </message>
</context>
<context>
    <name>GuiPreferences</name>
    <message>
        <location filename="../novelwriter/dialogs/preferences.py" line="105"/>
        <source>Some changes will not be applied until novelWriter has been restarted.</source>
        <translation>Algumas alterações não serão aplicadas enquanto a aplicação não for reiniciada.</translation>
    </message>
    <message>
        <location filename="../novelwriter/dialogs/preferences.py" line="56"/>
        <source>Preferences</source>
        <translation>Preferências</translation>
    </message>
    <message>
        <location filename="../novelwriter/dialogs/preferences.py" line="66"/>
        <source>General</source>
        <translation>Geral</translation>
    </message>
    <message>
        <location filename="../novelwriter/dialogs/preferences.py" line="67"/>
        <source>Projects</source>
        <translation>Projetos</translation>
    </message>
    <message>
        <location filename="../novelwriter/dialogs/preferences.py" line="69"/>
        <source>Editor</source>
        <translation>Editor</translation>
    </message>
    <message>
        <location filename="../novelwriter/dialogs/preferences.py" line="68"/>
        <source>Documents</source>
        <translation>Documentos</translation>
    </message>
    <message>
        <location filename="../novelwriter/dialogs/preferences.py" line="70"/>
        <source>Highlighting</source>
        <translation>Destaque</translation>
    </message>
    <message>
        <location filename="../novelwriter/dialogs/preferences.py" line="71"/>
        <source>Automation</source>
        <translation>Automação</translation>
    </message>
    <message>
        <location filename="../novelwriter/dialogs/preferences.py" line="72"/>
        <source>Quotes</source>
        <translation>Citações</translation>
    </message>
</context>
<context>
    <name>GuiPreferencesAutomation</name>
    <message>
        <location filename="../novelwriter/dialogs/preferences.py" line="986"/>
        <source>Automatic Features</source>
        <translation>Funcionalidades Automáticas</translation>
    </message>
    <message>
        <location filename="../novelwriter/dialogs/preferences.py" line="991"/>
        <source>Auto-select word under cursor</source>
        <translation>Selecionar automaticamente a palavra sob o cursor</translation>
    </message>
    <message>
        <location filename="../novelwriter/dialogs/preferences.py" line="991"/>
        <source>Apply formatting to word under cursor if no selection is made.</source>
        <translation>Aplicar a formatação à palavra sob o cursor se nenhuma seleção for feita.</translation>
    </message>
    <message>
        <location filename="../novelwriter/dialogs/preferences.py" line="1001"/>
        <source>Auto-replace text as you type</source>
        <translation>Substituir automaticamente o texto enquanto digita</translation>
    </message>
    <message>
        <location filename="../novelwriter/dialogs/preferences.py" line="1001"/>
        <source>Allow the editor to replace symbols as you type.</source>
        <translation>Permite que o editor substituia símbolos emquanto você digita.</translation>
    </message>
    <message>
        <location filename="../novelwriter/dialogs/preferences.py" line="1009"/>
        <source>Replace as You Type</source>
        <translation>Substituição Durante a Digitação</translation>
    </message>
    <message>
        <location filename="../novelwriter/dialogs/preferences.py" line="1015"/>
        <source>Auto-replace single quotes</source>
        <translation>Substituir automaticamente aspas simples</translation>
    </message>
    <message>
        <location filename="../novelwriter/dialogs/preferences.py" line="1015"/>
        <source>Try to guess which is an opening or a closing single quote.</source>
        <translation>Tenta adivinhar se a aspa simples é de abertura ou de fechamento.</translation>
    </message>
    <message>
        <location filename="../novelwriter/dialogs/preferences.py" line="1025"/>
        <source>Auto-replace double quotes</source>
        <translation>Subsitituir automaticamente aspas duplas</translation>
    </message>
    <message>
        <location filename="../novelwriter/dialogs/preferences.py" line="1025"/>
        <source>Try to guess which is an opening or a closing double quote.</source>
        <translation>Tenta adivinhar se a aspa dupla é de abertura ou de fechamento.</translation>
    </message>
    <message>
        <location filename="../novelwriter/dialogs/preferences.py" line="1035"/>
        <source>Auto-replace dashes</source>
        <translation>Substituir automaticamente os travessões</translation>
    </message>
    <message>
        <location filename="../novelwriter/dialogs/preferences.py" line="1035"/>
        <source>Double and triple hyphens become short and long dashes.</source>
        <translation>Hífens duplos ou triplos se tornam travessões curtos ou longos.</translation>
    </message>
    <message>
        <location filename="../novelwriter/dialogs/preferences.py" line="1045"/>
        <source>Auto-replace dots</source>
        <translation>Substituir automaticamente os pontos</translation>
    </message>
    <message>
        <location filename="../novelwriter/dialogs/preferences.py" line="1045"/>
        <source>Three consecutive dots become ellipsis.</source>
        <translation>Três pontos consecutivos se tornam uma reticência.</translation>
    </message>
    <message>
        <location filename="../novelwriter/dialogs/preferences.py" line="1053"/>
        <source>Automatic Padding</source>
        <translation>Espaçamento Automático</translation>
    </message>
    <message>
        <location filename="../novelwriter/dialogs/preferences.py" line="1059"/>
        <source>Insert non-breaking space before</source>
        <translation>Insere um espaço não-separável antes</translation>
    </message>
    <message>
        <location filename="../novelwriter/dialogs/preferences.py" line="1069"/>
        <source>Insert non-breaking space after</source>
        <translation>Insere um espaço não-separável após</translation>
    </message>
    <message>
        <location filename="../novelwriter/dialogs/preferences.py" line="1079"/>
        <source>Use thin space instead</source>
        <translation>Usar um espaço estreito</translation>
    </message>
    <message>
        <location filename="../novelwriter/dialogs/preferences.py" line="1059"/>
        <source>Automatically add space before any of these symbols.</source>
        <translation>Adicionar automaticamente um espaço antes de cada um desses símbolos.</translation>
    </message>
    <message>
        <location filename="../novelwriter/dialogs/preferences.py" line="1069"/>
        <source>Automatically add space after any of these symbols.</source>
        <translation>Adicionar automaticamente um espaço após cada um desses símbolos.</translation>
    </message>
    <message>
        <location filename="../novelwriter/dialogs/preferences.py" line="1079"/>
        <source>Inserts a thin space instead of a regular space.</source>
        <translation>Insere um espaço estreito ao invés de um espaço regular.</translation>
    </message>
</context>
<context>
    <name>GuiPreferencesDocuments</name>
    <message>
        <location filename="../novelwriter/dialogs/preferences.py" line="516"/>
        <source>Text Style</source>
        <translation>Estilo do Texto</translation>
    </message>
    <message>
        <location filename="../novelwriter/dialogs/preferences.py" line="526"/>
        <source>Font family</source>
        <translation>Família da fonte</translation>
    </message>
    <message>
        <location filename="../novelwriter/dialogs/preferences.py" line="526"/>
        <source>Font for the document editor and viewer.</source>
        <translation>Fonte para o editor e visualizador de documentos.</translation>
    </message>
    <message>
        <location filename="../novelwriter/dialogs/preferences.py" line="539"/>
        <source>Font size</source>
        <translation>Tamanho da fonte</translation>
    </message>
    <message>
        <location filename="../novelwriter/dialogs/preferences.py" line="539"/>
        <source>Font size for the document editor and viewer.</source>
        <translation>Tamanho da fonte para o editor e visualizador de documentos.</translation>
    </message>
    <message>
        <location filename="../novelwriter/dialogs/preferences.py" line="548"/>
        <source>Text Flow</source>
        <translation>Fluxo do Texto</translation>
    </message>
    <message>
        <location filename="../novelwriter/dialogs/preferences.py" line="556"/>
        <source>Maximum text width in &quot;Normal Mode&quot;</source>
        <translation>Largura máxima do texto no &quot;Modo Normal&quot;</translation>
    </message>
    <message>
        <location filename="../novelwriter/dialogs/preferences.py" line="569"/>
        <source>Horizontal margins are scaled automatically.</source>
        <translation>Margens horizontais são redimensionadas automaticamente.</translation>
    </message>
    <message>
        <location filename="../novelwriter/dialogs/preferences.py" line="569"/>
        <source>Maximum text width in &quot;Focus Mode&quot;</source>
        <translation>Largura máxima do texto no &quot;Modo Foco&quot;</translation>
    </message>
    <message>
        <location filename="../novelwriter/dialogs/preferences.py" line="579"/>
        <source>Disable maximum text width in &quot;Normal Mode&quot;</source>
        <translation>Desabilita a largura máxima do texto no &quot;Modo Normal&quot;</translation>
    </message>
    <message>
        <location filename="../novelwriter/dialogs/preferences.py" line="579"/>
        <source>Text width is defined by the margins only.</source>
        <translation>A largura do texto é definida apenas pelas margens.</translation>
    </message>
    <message>
        <location filename="../novelwriter/dialogs/preferences.py" line="588"/>
        <source>Hide document footer in &quot;Focus Mode&quot;</source>
        <translation>Oculta o rodapé do documento no &quot;Modo Foco&quot;</translation>
    </message>
    <message>
        <location filename="../novelwriter/dialogs/preferences.py" line="588"/>
        <source>Hide the information bar at the bottom of the document.</source>
        <translation>Oculta a barra de informações na parte de baixo do documento.</translation>
    </message>
    <message>
        <location filename="../novelwriter/dialogs/preferences.py" line="597"/>
        <source>Justify the text margins in editor and viewer</source>
        <translation>Justifica as margens do texto no editor e visualizador</translation>
    </message>
    <message>
        <location filename="../novelwriter/dialogs/preferences.py" line="597"/>
        <source>Lay out text with straight edges in the editor and viewer.</source>
        <translation>Organiza o texto com cantos retos no editor e visualizador.</translation>
    </message>
    <message>
        <location filename="../novelwriter/dialogs/preferences.py" line="609"/>
        <source>Text margin</source>
        <translation>Margem do texto</translation>
    </message>
    <message>
        <location filename="../novelwriter/dialogs/preferences.py" line="609"/>
        <source>If maximum width is set, this becomes the minimum margin.</source>
        <translation>Se a largura máxima for definida, esta se torna a margem mínima.</translation>
    </message>
    <message>
        <location filename="../novelwriter/dialogs/preferences.py" line="622"/>
        <source>Tab width</source>
        <translation>Largura da tabulação</translation>
    </message>
    <message>
        <location filename="../novelwriter/dialogs/preferences.py" line="622"/>
        <source>The width of a tab key press in the editor and viewer.</source>
        <translation>A largura de uma tabulação no editor e visualizador.</translation>
    </message>
    <message>
        <location filename="../novelwriter/dialogs/preferences.py" line="622"/>
        <source>px</source>
        <translation>px</translation>
    </message>
    <message>
        <location filename="../novelwriter/dialogs/preferences.py" line="539"/>
        <source>pt</source>
        <translation>pt</translation>
    </message>
</context>
<context>
    <name>GuiPreferencesEditor</name>
    <message>
        <location filename="../novelwriter/dialogs/preferences.py" line="689"/>
        <source>Spell Checking</source>
        <translation>Correção Ortográfica</translation>
    </message>
    <message>
        <location filename="../novelwriter/dialogs/preferences.py" line="713"/>
        <source>Available languages are determined by your system.</source>
        <translation>Os idiomas disponíveis são determinados pelo seu sistema.</translation>
    </message>
    <message>
        <location filename="../novelwriter/dialogs/preferences.py" line="725"/>
        <source>Big document limit</source>
        <translation>Limite de documento grande</translation>
    </message>
    <message>
        <location filename="../novelwriter/dialogs/preferences.py" line="725"/>
        <source>Full spell checking is disabled above this limit.</source>
        <translation>A verificação ortográfica é desabilitada acima desse limite.</translation>
    </message>
    <message>
        <location filename="../novelwriter/dialogs/preferences.py" line="761"/>
        <source>Writing Guides</source>
        <translation>Guias de Escrita</translation>
    </message>
    <message>
        <location filename="../novelwriter/dialogs/preferences.py" line="766"/>
        <source>Show tabs and spaces</source>
        <translation>Mostrar tabulações e espaços</translation>
    </message>
    <message>
        <location filename="../novelwriter/dialogs/preferences.py" line="766"/>
        <source>Add symbols to indicate tabs and spaces in the editor.</source>
        <translation>Adiciona símbolos para indicar tabulações e espaços no editor.</translation>
    </message>
    <message>
        <location filename="../novelwriter/dialogs/preferences.py" line="775"/>
        <source>Show line endings</source>
        <translation>Mostrar terminações de linha</translation>
    </message>
    <message>
        <location filename="../novelwriter/dialogs/preferences.py" line="775"/>
        <source>Add a symbol to indicate line endings in the editor.</source>
        <translation>Adiciona um símbolo para indicar a terminação de linha no editor.</translation>
    </message>
    <message>
        <location filename="../novelwriter/dialogs/preferences.py" line="783"/>
        <source>Scroll Behaviour</source>
        <translation>Comportamento da Rolagem</translation>
    </message>
    <message>
        <location filename="../novelwriter/dialogs/preferences.py" line="788"/>
        <source>Scroll past end of the document</source>
        <translation>Rolar após o final do documento</translation>
    </message>
    <message>
        <location filename="../novelwriter/dialogs/preferences.py" line="788"/>
<<<<<<< HEAD
        <source>Also improves trypewriter scrolling for short documents.</source>
=======
        <source>Also improves typewriter scrolling for short documents.</source>
>>>>>>> 00eea24e
        <translation>Também melhora a rolagem de máquina de escrever em documentos curtos.</translation>
    </message>
    <message>
        <location filename="../novelwriter/dialogs/preferences.py" line="797"/>
        <source>Typewriter style scrolling when you type</source>
        <translation>Rolagem no estilo de máquina de escrever quando digita</translation>
    </message>
    <message>
        <location filename="../novelwriter/dialogs/preferences.py" line="797"/>
        <source>Try to keep the cursor at a fixed vertical position.</source>
        <translation>Tenta manter o cursor em uma posição vertical fixa.</translation>
    </message>
    <message>
        <location filename="../novelwriter/dialogs/preferences.py" line="809"/>
        <source>Minimum position for Typewriter scrolling</source>
        <translation>Posição máxima da rolagem de máquina de escrever</translation>
    </message>
    <message>
        <location filename="../novelwriter/dialogs/preferences.py" line="809"/>
        <source>Percentage of the editor height from the top.</source>
        <translation>Porcentagem da altura do editor desde o topo.</translation>
    </message>
    <message>
        <location filename="../novelwriter/dialogs/preferences.py" line="725"/>
        <source>kB</source>
        <translation>kB</translation>
    </message>
    <message>
        <location filename="../novelwriter/dialogs/preferences.py" line="734"/>
        <source>Word Count</source>
        <translation>Contagem de Palavras</translation>
    </message>
    <message>
        <location filename="../novelwriter/dialogs/preferences.py" line="743"/>
        <source>Word count interval</source>
        <translation>Intervalo de contagem de palavras</translation>
    </message>
    <message>
        <location filename="../novelwriter/dialogs/preferences.py" line="743"/>
        <source>How often the word count is updated.</source>
        <translation>Com qual frequência a contagem de palavras é atualizada.</translation>
    </message>
    <message>
        <location filename="../novelwriter/dialogs/preferences.py" line="743"/>
        <source>seconds</source>
        <translation>segundos</translation>
    </message>
    <message>
        <location filename="../novelwriter/dialogs/preferences.py" line="703"/>
        <source>None</source>
        <translation type="unfinished">Nenhum</translation>
    </message>
    <message>
        <location filename="../novelwriter/dialogs/preferences.py" line="706"/>
        <source>Not installed</source>
        <translation type="unfinished"></translation>
    </message>
    <message>
        <location filename="../novelwriter/dialogs/preferences.py" line="713"/>
        <source>Spell check language ({0})</source>
        <translation type="unfinished"></translation>
    </message>
    <message>
        <location filename="../novelwriter/dialogs/preferences.py" line="753"/>
        <source>Include project notes in total word count</source>
        <translation type="unfinished"></translation>
    </message>
    <message>
        <location filename="../novelwriter/dialogs/preferences.py" line="753"/>
        <source>Affects the word count shown on the status bar.</source>
        <translation type="unfinished"></translation>
    </message>
</context>
<context>
    <name>GuiPreferencesGeneral</name>
    <message>
        <location filename="../novelwriter/dialogs/preferences.py" line="155"/>
        <source>Look and Feel</source>
        <translation>Aparência</translation>
    </message>
    <message>
        <location filename="../novelwriter/dialogs/preferences.py" line="184"/>
        <source>Main GUI theme</source>
        <translation>Tema da interface</translation>
    </message>
    <message>
        <location filename="../novelwriter/dialogs/preferences.py" line="236"/>
        <source>Changing this requires restarting novelWriter.</source>
        <translation>Alterações nessa configuração exigem reinício da aplicação.</translation>
    </message>
    <message>
        <location filename="../novelwriter/dialogs/preferences.py" line="200"/>
        <source>Main icon theme</source>
        <translation>Tema dos ícones</translation>
    </message>
    <message>
        <location filename="../novelwriter/dialogs/preferences.py" line="209"/>
        <source>Prefer icons for dark backgrounds</source>
        <translation>Preferir ícones para fundos escuros</translation>
    </message>
    <message>
        <location filename="../novelwriter/dialogs/preferences.py" line="209"/>
        <source>May improve the look of icons on dark themes.</source>
        <translation>Pode melhorar a aparência dos ícones em temas escuros.</translation>
    </message>
    <message>
        <location filename="../novelwriter/dialogs/preferences.py" line="223"/>
        <source>Font family</source>
        <translation>Família da fonte</translation>
    </message>
    <message>
        <location filename="../novelwriter/dialogs/preferences.py" line="236"/>
        <source>Font size</source>
        <translation>Tamanho da fonte</translation>
    </message>
    <message>
        <location filename="../novelwriter/dialogs/preferences.py" line="245"/>
        <source>GUI Settings</source>
        <translation>Configurações da Interface</translation>
    </message>
    <message>
        <location filename="../novelwriter/dialogs/preferences.py" line="257"/>
        <source>Show full path in document header</source>
        <translation>Mostrar o caminho completo do documento no cabeçalho</translation>
    </message>
    <message>
        <location filename="../novelwriter/dialogs/preferences.py" line="257"/>
        <source>Add the parent folder names to the header.</source>
        <translation>Adiciona o nome dos diretórios-pai ao cabeçalho.</translation>
    </message>
    <message>
        <location filename="../novelwriter/dialogs/preferences.py" line="265"/>
        <source>Hide vertical scroll bars in main windows</source>
        <translation>Ocultar a barra de rolagem vertical nas janelas principais</translation>
    </message>
    <message>
        <location filename="../novelwriter/dialogs/preferences.py" line="273"/>
        <source>Scrolling available with mouse wheel and keys only.</source>
        <translation>A rolagem de tela estará diponível apenas com o mouse ou teclado.</translation>
    </message>
    <message>
        <location filename="../novelwriter/dialogs/preferences.py" line="273"/>
        <source>Hide horizontal scroll bars in main windows</source>
        <translation>Ocultar a barra de rolagem horizontal nas janelas principais</translation>
    </message>
    <message>
        <location filename="../novelwriter/dialogs/preferences.py" line="236"/>
        <source>pt</source>
        <translation>pt</translation>
    </message>
    <message>
        <location filename="../novelwriter/dialogs/preferences.py" line="168"/>
        <source>Main GUI language</source>
        <translation>Idioma da Interface</translation>
    </message>
    <message>
        <location filename="../novelwriter/dialogs/preferences.py" line="249"/>
        <source>Emphasise partition and chapter labels</source>
        <translation type="unfinished"></translation>
    </message>
    <message>
        <location filename="../novelwriter/dialogs/preferences.py" line="249"/>
        <source>The novel document labels will be bold and underlined.</source>
        <translation type="unfinished"></translation>
    </message>
</context>
<context>
    <name>GuiPreferencesProjects</name>
    <message>
        <location filename="../novelwriter/dialogs/preferences.py" line="355"/>
        <source>Automatic Save</source>
        <translation>Salvamento Automático</translation>
    </message>
    <message>
        <location filename="../novelwriter/dialogs/preferences.py" line="363"/>
        <source>Save document interval</source>
        <translation>Intervalo de salvamento do documento</translation>
    </message>
    <message>
        <location filename="../novelwriter/dialogs/preferences.py" line="363"/>
        <source>How often the open document is automatically saved.</source>
        <translation>Com qual frequência o documento aberto é salvo automaticamente.</translation>
    </message>
    <message>
        <location filename="../novelwriter/dialogs/preferences.py" line="376"/>
        <source>Save project interval</source>
        <translation>Intervalo de salvamento do projeto</translation>
    </message>
    <message>
        <location filename="../novelwriter/dialogs/preferences.py" line="376"/>
        <source>How often the open project is automatically saved.</source>
        <translation>Com qual frequencia o projeto aberto é salvo automaticamente.</translation>
    </message>
    <message>
        <location filename="../novelwriter/dialogs/preferences.py" line="385"/>
        <source>Project Backup</source>
        <translation>Cópia de Segurança</translation>
    </message>
    <message>
        <location filename="../novelwriter/dialogs/preferences.py" line="389"/>
        <source>Browse</source>
        <translation>Procurar</translation>
    </message>
    <message>
        <location filename="../novelwriter/dialogs/preferences.py" line="391"/>
        <source>Backup storage location</source>
        <translation>Localização da cópia de segurança</translation>
    </message>
    <message>
        <location filename="../novelwriter/dialogs/preferences.py" line="401"/>
        <source>Run backup when the project is closed</source>
        <translation>Executar a cópia de segurança quando o projeto é fechado</translation>
    </message>
    <message>
        <location filename="../novelwriter/dialogs/preferences.py" line="401"/>
        <source>Can be overridden for individual projects in Project Settings.</source>
        <translation>Pode ser sobrescrito para projetos individuais nas configurações do projeto.</translation>
    </message>
    <message>
        <location filename="../novelwriter/dialogs/preferences.py" line="412"/>
        <source>Ask before running backup</source>
        <translation>Perguntar antes de executar a cópia de segurança</translation>
    </message>
    <message>
        <location filename="../novelwriter/dialogs/preferences.py" line="412"/>
        <source>If off, backups will run in the background.</source>
        <translation>Se desativado, cópias de segurança serão executadas em segundo plano.</translation>
    </message>
    <message>
        <location filename="../novelwriter/dialogs/preferences.py" line="478"/>
        <source>Backup Directory</source>
        <translation>Diretório das Cópias de Segurança</translation>
    </message>
    <message>
        <location filename="../novelwriter/dialogs/preferences.py" line="376"/>
        <source>seconds</source>
        <translation>segundos</translation>
    </message>
    <message>
        <location filename="../novelwriter/dialogs/preferences.py" line="420"/>
        <source>Session Timer</source>
        <translation>Temporizador da Sessão</translation>
    </message>
    <message>
        <location filename="../novelwriter/dialogs/preferences.py" line="425"/>
        <source>Pause the session timer when not writing</source>
        <translation>Pausa o temporizador da sessão quando não estiver escrevendo</translation>
    </message>
    <message>
        <location filename="../novelwriter/dialogs/preferences.py" line="425"/>
        <source>Also pauses when the application window does not have focus.</source>
        <translation>Também pausa quando a janela da aplicação não estiver em foco.</translation>
    </message>
    <message>
        <location filename="../novelwriter/dialogs/preferences.py" line="438"/>
        <source>Editor inactive time before pausing timer</source>
        <translation>Tempo inativo do editor antes de pausar o temporizador</translation>
    </message>
    <message>
        <location filename="../novelwriter/dialogs/preferences.py" line="438"/>
        <source>User activity includes typing and changing the content.</source>
        <translation>Atividades de usuário incluem escrever e alterar o conteúdo.</translation>
    </message>
    <message>
        <location filename="../novelwriter/dialogs/preferences.py" line="438"/>
        <source>minutes</source>
        <translation>minutos</translation>
    </message>
    <message>
        <location filename="../novelwriter/dialogs/preferences.py" line="483"/>
        <source>Path: {0}</source>
        <translation>Caminho: {0}</translation>
    </message>
</context>
<context>
    <name>GuiPreferencesQuotes</name>
    <message>
        <location filename="../novelwriter/dialogs/preferences.py" line="1143"/>
        <source>Quotation Style</source>
        <translation>Estilo de Aspas</translation>
    </message>
    <message>
        <location filename="../novelwriter/dialogs/preferences.py" line="1159"/>
        <source>Single quote open style</source>
        <translation>Estilo da aspa de abertura simples</translation>
    </message>
    <message>
        <location filename="../novelwriter/dialogs/preferences.py" line="1159"/>
        <source>The symbol to use for a leading single quote.</source>
        <translation>O símbolo usado para a aspa simples à esquerda.</translation>
    </message>
    <message>
        <location filename="../novelwriter/dialogs/preferences.py" line="1175"/>
        <source>Single quote close style</source>
        <translation>Estilo da aspa de fechamento simples</translation>
    </message>
    <message>
        <location filename="../novelwriter/dialogs/preferences.py" line="1175"/>
        <source>The symbol to use for a trailing single quote.</source>
        <translation>O símbolo usado para a aspa simples à esquerda.</translation>
    </message>
    <message>
        <location filename="../novelwriter/dialogs/preferences.py" line="1192"/>
        <source>Double quote open style</source>
        <translation>Estilo da aspa de abertura dupla</translation>
    </message>
    <message>
        <location filename="../novelwriter/dialogs/preferences.py" line="1192"/>
        <source>The symbol to use for a leading double quote.</source>
        <translation>O símbolo usado para a aspa dupla à esquerda.</translation>
    </message>
    <message>
        <location filename="../novelwriter/dialogs/preferences.py" line="1208"/>
        <source>Double quote close style</source>
        <translation>Estilo da aspa de fechamento dupla</translation>
    </message>
    <message>
        <location filename="../novelwriter/dialogs/preferences.py" line="1208"/>
        <source>The symbol to use for a trailing double quote.</source>
        <translation>O símbolo usado para a aspa dupla à direita.</translation>
    </message>
</context>
<context>
    <name>GuiPreferencesSyntax</name>
    <message>
        <location filename="../novelwriter/dialogs/preferences.py" line="861"/>
        <source>Highlighting Theme</source>
        <translation>Tema do Destaque</translation>
    </message>
    <message>
        <location filename="../novelwriter/dialogs/preferences.py" line="872"/>
        <source>Highlighting theme</source>
        <translation>Tema do destaque</translation>
    </message>
    <message>
        <location filename="../novelwriter/dialogs/preferences.py" line="872"/>
        <source>Colour theme to apply to the editor and viewer.</source>
        <translation>Tema de cores para aplicar ao editor e visualizador.</translation>
    </message>
    <message>
        <location filename="../novelwriter/dialogs/preferences.py" line="880"/>
        <source>Quotes &amp; Dialogue</source>
        <translation>Citações e Diálogos</translation>
    </message>
    <message>
        <location filename="../novelwriter/dialogs/preferences.py" line="885"/>
        <source>Highlight text wrapped in quotes</source>
        <translation>Destaca o texto em citações</translation>
    </message>
    <message>
        <location filename="../novelwriter/dialogs/preferences.py" line="885"/>
        <source>Applies to single, double and straight quotes.</source>
        <translation>Aplica-se a citações com aspas simples, duplas e retas.</translation>
    </message>
    <message>
        <location filename="../novelwriter/dialogs/preferences.py" line="893"/>
        <source>Allow open-ended single quotes</source>
        <translation>Permite citações com aspas simples sem fechamento</translation>
    </message>
    <message>
        <location filename="../novelwriter/dialogs/preferences.py" line="893"/>
        <source>Highlight single-quoted line with no closing quote.</source>
        <translation>Destaca a linha com citação de aspas simples sem aspas de fechamento.</translation>
    </message>
    <message>
        <location filename="../novelwriter/dialogs/preferences.py" line="901"/>
        <source>Allow open-ended double quotes</source>
        <translation>Permite citações com aspas duplas sem fechamento</translation>
    </message>
    <message>
        <location filename="../novelwriter/dialogs/preferences.py" line="901"/>
        <source>Highlight double-quoted line with no closing quote.</source>
        <translation>Destaca a linha com citação de aspas duplas sem aspas de fechamento.</translation>
    </message>
    <message>
        <location filename="../novelwriter/dialogs/preferences.py" line="909"/>
        <source>Text Emphasis</source>
        <translation>Ênfase de Texto</translation>
    </message>
    <message>
        <location filename="../novelwriter/dialogs/preferences.py" line="913"/>
        <source>Add highlight colour to emphasised text</source>
        <translation>Adiciona destaque de cor ao texto enfatizado</translation>
    </message>
    <message>
        <location filename="../novelwriter/dialogs/preferences.py" line="913"/>
        <source>Applies to emphasis (italic) and strong (bold).</source>
        <translation>Aplica-se à ênfase (itálico) e ênfase forte (negrito).</translation>
    </message>
    <message>
        <location filename="../novelwriter/dialogs/preferences.py" line="922"/>
        <source>Text Errors</source>
        <translation type="unfinished"></translation>
    </message>
    <message>
        <location filename="../novelwriter/dialogs/preferences.py" line="926"/>
        <source>Mark redundant spaces</source>
        <translation type="unfinished"></translation>
    </message>
    <message>
        <location filename="../novelwriter/dialogs/preferences.py" line="926"/>
        <source>Trailing spaces or multiple spaces between words.</source>
        <translation type="unfinished"></translation>
    </message>
</context>
<context>
    <name>GuiProjectDetails</name>
    <message>
        <location filename="../novelwriter/dialogs/projdetails.py" line="57"/>
        <source>Project Details</source>
        <translation>Detalhes do Projeto</translation>
    </message>
    <message>
        <location filename="../novelwriter/dialogs/projdetails.py" line="72"/>
        <source>Overview</source>
        <translation>Visão Geral</translation>
    </message>
    <message>
        <location filename="../novelwriter/dialogs/projdetails.py" line="73"/>
        <source>Contents</source>
        <translation>Conteúdo</translation>
    </message>
    <message>
        <location filename="../novelwriter/dialogs/projdetails.py" line="76"/>
        <source>Close</source>
        <translation>Fechar</translation>
    </message>
</context>
<context>
    <name>GuiProjectDetailsContents</name>
    <message>
        <location filename="../novelwriter/dialogs/projdetails.py" line="298"/>
        <source>Title</source>
        <translation>Título</translation>
    </message>
    <message>
        <location filename="../novelwriter/dialogs/projdetails.py" line="298"/>
        <source>Words</source>
        <translation>Palavras</translation>
    </message>
    <message>
        <location filename="../novelwriter/dialogs/projdetails.py" line="298"/>
        <source>Pages</source>
        <translation>Páginas</translation>
    </message>
    <message>
        <location filename="../novelwriter/dialogs/projdetails.py" line="298"/>
        <source>Page</source>
        <translation>Página</translation>
    </message>
    <message>
        <location filename="../novelwriter/dialogs/projdetails.py" line="298"/>
        <source>Progress</source>
        <translation>Progresso</translation>
    </message>
    <message>
        <location filename="../novelwriter/dialogs/projdetails.py" line="337"/>
        <source>Typical word count for a 5 by 8 inch book page with 11 pt font is 350.</source>
        <translation>Contagem de palavras típica para uma página de livro de 5 por 8 polegadas com a fonte de 11 pt é 350.</translation>
    </message>
    <message>
        <location filename="../novelwriter/dialogs/projdetails.py" line="340"/>
        <source>Start counting page numbers from this page.</source>
        <translation>Inicia a contagem de numero de páginas à partir dessa página.</translation>
    </message>
    <message>
        <location filename="../novelwriter/dialogs/projdetails.py" line="343"/>
        <source>Assume a new chapter or partition always start on an odd numbered page.</source>
        <translation>Assume que um capítulo ou partição sempre começa em uma página com numeração ímpar.</translation>
    </message>
    <message>
        <location filename="../novelwriter/dialogs/projdetails.py" line="347"/>
        <source>Words per page</source>
        <translation>Palavras por página</translation>
    </message>
    <message>
        <location filename="../novelwriter/dialogs/projdetails.py" line="358"/>
        <source>Count pages from</source>
        <translation>Contar páginas à partir da página</translation>
    </message>
    <message>
        <location filename="../novelwriter/dialogs/projdetails.py" line="369"/>
        <source>Clear double pages</source>
        <translation>Eliminar páginas duplas</translation>
    </message>
    <message>
        <location filename="../novelwriter/dialogs/projdetails.py" line="392"/>
        <source>Table of Contents</source>
        <translation>Sumário</translation>
    </message>
    <message>
        <location filename="../novelwriter/dialogs/projdetails.py" line="428"/>
        <source>END</source>
        <translation>FIM</translation>
    </message>
    <message>
        <location filename="../novelwriter/dialogs/projdetails.py" line="470"/>
        <source>Untitled</source>
        <translation type="unfinished"></translation>
    </message>
</context>
<context>
    <name>GuiProjectDetailsMain</name>
    <message>
        <location filename="../novelwriter/dialogs/projdetails.py" line="176"/>
        <source>By {0}</source>
        <translation>Por {0}</translation>
    </message>
    <message>
        <location filename="../novelwriter/dialogs/projdetails.py" line="186"/>
        <source>Words</source>
        <translation>Palavras</translation>
    </message>
    <message>
        <location filename="../novelwriter/dialogs/projdetails.py" line="189"/>
        <source>Chapters</source>
        <translation>Capítulos</translation>
    </message>
    <message>
        <location filename="../novelwriter/dialogs/projdetails.py" line="192"/>
        <source>Scenes</source>
        <translation>Cenas</translation>
    </message>
    <message>
        <location filename="../novelwriter/dialogs/projdetails.py" line="195"/>
        <source>Revisions</source>
        <translation>Revisões</translation>
    </message>
    <message>
        <location filename="../novelwriter/dialogs/projdetails.py" line="198"/>
        <source>Editing Time</source>
        <translation>Tempo de Edição</translation>
    </message>
    <message>
        <location filename="../novelwriter/dialogs/projdetails.py" line="218"/>
        <source>Path</source>
        <translation>Caminho</translation>
    </message>
    <message>
        <location filename="../novelwriter/dialogs/projdetails.py" line="166"/>
        <source>Working Title: {0}</source>
        <translation>Nome do projeto</translation>
    </message>
</context>
<context>
    <name>GuiProjectEditMain</name>
    <message>
        <location filename="../novelwriter/dialogs/projsettings.py" line="183"/>
        <source>Should be set only once.</source>
        <translation>Deve ser definido apenas uma vez.</translation>
    </message>
    <message>
        <location filename="../novelwriter/dialogs/projsettings.py" line="193"/>
        <source>Change whenever you want!</source>
        <translation>Mude quando quiser!</translation>
    </message>
    <message>
        <location filename="../novelwriter/dialogs/projsettings.py" line="203"/>
        <source>One name per line.</source>
        <translation>Um nome por linha.</translation>
    </message>
    <message>
        <location filename="../novelwriter/dialogs/projsettings.py" line="211"/>
        <source>Default</source>
        <translation>Padrão</translation>
    </message>
    <message>
        <location filename="../novelwriter/dialogs/projsettings.py" line="232"/>
        <source>Overrides main preferences.</source>
        <translation>Sobrescreve as preferências globais.</translation>
    </message>
    <message>
        <location filename="../novelwriter/dialogs/projsettings.py" line="174"/>
        <source>Project Settings</source>
        <translation>Configurações do Projeto</translation>
    </message>
    <message>
        <location filename="../novelwriter/dialogs/projsettings.py" line="183"/>
        <source>Working title</source>
        <translation>Nome do projeto</translation>
    </message>
    <message>
        <location filename="../novelwriter/dialogs/projsettings.py" line="193"/>
        <source>Novel title</source>
        <translation>Título do tivro</translation>
    </message>
    <message>
        <location filename="../novelwriter/dialogs/projsettings.py" line="203"/>
        <source>Author(s)</source>
        <translation>Autor(es)</translation>
    </message>
    <message>
        <location filename="../novelwriter/dialogs/projsettings.py" line="218"/>
        <source>Spell check language</source>
        <translation>Idioma do corretor ortográfico</translation>
    </message>
    <message>
        <location filename="../novelwriter/dialogs/projsettings.py" line="232"/>
        <source>No backup on close</source>
        <translation>Não salvar cópia de segurança ao fechar</translation>
    </message>
</context>
<context>
    <name>GuiProjectEditReplace</name>
    <message>
        <location filename="../novelwriter/dialogs/projsettings.py" line="516"/>
        <source>Keyword</source>
        <translation>Palavra-chave</translation>
    </message>
    <message>
        <location filename="../novelwriter/dialogs/projsettings.py" line="516"/>
        <source>Replace With</source>
        <translation>Substituir Com</translation>
    </message>
    <message>
        <location filename="../novelwriter/dialogs/projsettings.py" line="555"/>
        <source>Save entry</source>
        <translation>Salvar entrada</translation>
    </message>
    <message>
        <location filename="../novelwriter/dialogs/projsettings.py" line="535"/>
        <source>Add new entry</source>
        <translation>Adiciona uma nova entrada</translation>
    </message>
    <message>
        <location filename="../novelwriter/dialogs/projsettings.py" line="539"/>
        <source>Delete selected entry</source>
        <translation>Remove a entrada selecionada</translation>
    </message>
    <message>
        <location filename="../novelwriter/dialogs/projsettings.py" line="510"/>
        <source>Text Replace List for Preview and Export</source>
        <translation>Lista de Substituição de Texto para o Preview ou Exportação</translation>
    </message>
    <message>
        <location filename="../novelwriter/dialogs/projsettings.py" line="546"/>
        <source>Select item to edit</source>
        <translation>Selecione um item para editar</translation>
    </message>
</context>
<context>
    <name>GuiProjectEditStatus</name>
    <message>
        <location filename="../novelwriter/dialogs/projsettings.py" line="259"/>
        <source>Novel File Status Levels</source>
        <translation>Níves de Estado do Arquivo do Livro</translation>
    </message>
    <message>
        <location filename="../novelwriter/dialogs/projsettings.py" line="263"/>
        <source>Note File Importance Levels</source>
        <translation>Níves de Importância do Arquivo do Livro</translation>
    </message>
    <message>
        <location filename="../novelwriter/dialogs/projsettings.py" line="384"/>
        <source>New Item</source>
        <translation>Novo Item</translation>
    </message>
    <message>
        <location filename="../novelwriter/dialogs/projsettings.py" line="317"/>
        <source>Save</source>
        <translation>Salvar</translation>
    </message>
    <message>
        <location filename="../novelwriter/dialogs/projsettings.py" line="313"/>
        <source>Colour</source>
        <translation>Cor</translation>
    </message>
    <message>
        <location filename="../novelwriter/dialogs/projsettings.py" line="370"/>
        <source>Select Colour</source>
        <translation>Selecione a Cor</translation>
    </message>
    <message>
        <location filename="../novelwriter/dialogs/projsettings.py" line="281"/>
        <source>Label</source>
        <translation>Rótulo</translation>
    </message>
    <message>
        <location filename="../novelwriter/dialogs/projsettings.py" line="281"/>
        <source>Usage</source>
        <translation>Uso</translation>
    </message>
    <message>
        <location filename="../novelwriter/dialogs/projsettings.py" line="296"/>
        <source>Add new entry</source>
        <translation>Adiciona uma nova entrada</translation>
    </message>
    <message>
        <location filename="../novelwriter/dialogs/projsettings.py" line="300"/>
        <source>Delete selected entry</source>
        <translation>Remove a entrada selecionada</translation>
    </message>
    <message>
        <location filename="../novelwriter/dialogs/projsettings.py" line="309"/>
        <source>Select item to edit</source>
        <translation>Selecione um item para editar</translation>
    </message>
    <message>
        <location filename="../novelwriter/dialogs/projsettings.py" line="401"/>
        <source>Cannot delete a status item that is in use.</source>
        <translation>Não é possível remove um item de status em uso.</translation>
    </message>
    <message>
        <location filename="../novelwriter/dialogs/projsettings.py" line="483"/>
        <source>Not in use</source>
        <translation>Não utilizado</translation>
    </message>
    <message>
        <location filename="../novelwriter/dialogs/projsettings.py" line="485"/>
        <source>Used once</source>
        <translation>Utilizado uma vez</translation>
    </message>
    <message>
        <location filename="../novelwriter/dialogs/projsettings.py" line="487"/>
        <source>Used by {0} items</source>
        <translation>Utilizado por {0} items</translation>
    </message>
</context>
<context>
    <name>GuiProjectLoad</name>
    <message>
        <location filename="../novelwriter/dialogs/projload.py" line="188"/>
        <source>novelWriter Project File ({0})</source>
        <translation>Arquivo de Projeto do novelWriter ({0})</translation>
    </message>
    <message>
        <location filename="../novelwriter/dialogs/projload.py" line="191"/>
        <source>Open Project</source>
        <translation>Abrir Projeto</translation>
    </message>
    <message>
        <location filename="../novelwriter/dialogs/projload.py" line="93"/>
        <source>Working Title</source>
        <translation>Nome do projeto</translation>
    </message>
    <message>
        <location filename="../novelwriter/dialogs/projload.py" line="93"/>
        <source>Words</source>
        <translation>Palavras</translation>
    </message>
    <message>
        <location filename="../novelwriter/dialogs/projload.py" line="93"/>
        <source>Last Opened</source>
        <translation>Aberto Pela Última Vez</translation>
    </message>
    <message>
        <location filename="../novelwriter/dialogs/projload.py" line="107"/>
        <source>Recently Opened Projects</source>
        <translation>Projetos Abertos Recentemente</translation>
    </message>
    <message>
        <location filename="../novelwriter/dialogs/projload.py" line="108"/>
        <source>Path</source>
        <translation>Caminho</translation>
    </message>
    <message>
        <location filename="../novelwriter/dialogs/projload.py" line="133"/>
        <source>New</source>
        <translation>Novo</translation>
    </message>
    <message>
        <location filename="../novelwriter/dialogs/projload.py" line="228"/>
        <source>Remove Entry</source>
        <translation>Remover Entrada</translation>
    </message>
    <message>
        <location filename="../novelwriter/dialogs/projload.py" line="228"/>
        <source>Remove &apos;{0}&apos; from the recent projects list? The project files will not be deleted.</source>
        <translation>Remover {0} da lista de projetos recentes? Os arquivos do projeto não serão removidos.</translation>
    </message>
    <message>
        <location filename="../novelwriter/dialogs/projload.py" line="136"/>
        <source>Remove</source>
        <translation>Remover</translation>
    </message>
    <message>
        <location filename="../novelwriter/dialogs/projload.py" line="189"/>
        <source>All files ({0})</source>
        <translation>Todos os arquivos ({0})</translation>
    </message>
</context>
<context>
    <name>GuiProjectSettings</name>
    <message>
        <location filename="../novelwriter/dialogs/projsettings.py" line="57"/>
        <source>Project Settings</source>
        <translation>Configurações do Projeto</translation>
    </message>
    <message>
        <location filename="../novelwriter/dialogs/projsettings.py" line="74"/>
        <source>Settings</source>
        <translation>Configurações</translation>
    </message>
    <message>
        <location filename="../novelwriter/dialogs/projsettings.py" line="75"/>
        <source>Status</source>
        <translation>Estado</translation>
    </message>
    <message>
        <location filename="../novelwriter/dialogs/projsettings.py" line="76"/>
        <source>Importance</source>
        <translation>Importância</translation>
    </message>
    <message>
        <location filename="../novelwriter/dialogs/projsettings.py" line="77"/>
        <source>Auto-Replace</source>
        <translation>Substituição Automática</translation>
    </message>
</context>
<context>
    <name>GuiProjectTree</name>
    <message>
        <location filename="../novelwriter/gui/projtree.py" line="193"/>
        <source>Please select a valid location in the tree to add the document.</source>
        <translation>Por favor, selecione uma localização válida para o documento.</translation>
    </message>
    <message>
        <location filename="../novelwriter/gui/projtree.py" line="197"/>
        <source>Please select a valid location in the tree to add the folder.</source>
        <translation>Por favor selecione uma localização válida na árvore para adicionar o diretório.</translation>
    </message>
    <message>
        <location filename="../novelwriter/gui/projtree.py" line="236"/>
        <source>Did not find anywhere to add the file or folder!</source>
        <translation>Não foi possível encontrar nenhum lugar para adicionar o arquivo ou diretório!</translation>
    </message>
    <message>
        <location filename="../novelwriter/gui/projtree.py" line="424"/>
        <source>There is currently no Trash folder in this project.</source>
        <translation>Não exite um diretório de Lixeira neste projeto.</translation>
    </message>
    <message>
        <location filename="../novelwriter/gui/projtree.py" line="435"/>
        <source>The Trash folder is already empty.</source>
        <translation>O diretório de Lixeira já está vazio.</translation>
    </message>
    <message>
        <location filename="../novelwriter/gui/projtree.py" line="440"/>
        <source>Empty Trash</source>
        <translation>Esvaziar a Lixeira</translation>
    </message>
    <message>
        <location filename="../novelwriter/gui/projtree.py" line="536"/>
        <source>Delete File</source>
        <translation>Remover Arquivo</translation>
    </message>
    <message>
        <location filename="../novelwriter/gui/projtree.py" line="876"/>
        <source>The item cannot be moved to that location.</source>
        <translation>O item não pode ser movido para este local.</translation>
    </message>
    <message>
        <location filename="../novelwriter/gui/projtree.py" line="88"/>
        <source>Words</source>
        <translation>Palavras</translation>
    </message>
    <message>
        <location filename="../novelwriter/gui/projtree.py" line="94"/>
        <source>Item label</source>
        <translation>Rótulo do item</translation>
    </message>
    <message>
        <location filename="../novelwriter/gui/projtree.py" line="95"/>
        <source>Word count</source>
        <translation>Contagem de palavras</translation>
    </message>
    <message>
        <location filename="../novelwriter/gui/projtree.py" line="96"/>
        <source>Include in build</source>
        <translation>Incluído na construção</translation>
    </message>
    <message>
        <location filename="../novelwriter/gui/projtree.py" line="251"/>
        <source>New File</source>
        <translation>Novo Arquivo</translation>
    </message>
    <message>
        <location filename="../novelwriter/gui/projtree.py" line="262"/>
        <source>New Folder</source>
        <translation>Novo Diretório</translation>
    </message>
    <message>
        <location filename="../novelwriter/gui/projtree.py" line="440"/>
        <source>Permanently delete {0} file(s) from Trash?</source>
        <translation>Permanentemente remover {0} arquivo(s) da Lixeira?</translation>
    </message>
    <message>
        <location filename="../novelwriter/gui/projtree.py" line="502"/>
        <source>Permanently delete file &apos;{0}&apos;?</source>
        <translation>Permanentemente remover o arquivo &apos;{0}&apos;?</translation>
    </message>
    <message>
        <location filename="../novelwriter/gui/projtree.py" line="536"/>
        <source>Move file &apos;{0}&apos; to Trash?</source>
        <translation>Mover o arquivo &apos;{0}&apos; para a Lixeira?</translation>
    </message>
    <message>
        <location filename="../novelwriter/gui/projtree.py" line="569"/>
        <source>Cannot delete folder. It is not empty. Recursive deletion is not supported. Please delete the content first.</source>
        <translation>Não foi possível remover o diretório. O diretório não está vazio. Exclusão recursiva não é suportada. Por favor remova todo o conteúdo primeiro.</translation>
    </message>
    <message>
        <location filename="../novelwriter/gui/projtree.py" line="585"/>
        <source>Cannot delete root folder. It is not empty. Recursive deletion is not supported. Please delete the content first.</source>
        <translation>Não foi possível remover o diretório-raiz. O diretório não está vazio. Exclusão recursiva não é suportada. Por favor remova todo o conteúdo primeiro.</translation>
    </message>
    <message>
        <location filename="../novelwriter/gui/projtree.py" line="242"/>
        <source>Cannot add new files or folders to the Trash folder.</source>
        <translation>Não foi possível adicionar novos arquivos ou diretórios à Lixeira.</translation>
    </message>
    <message>
        <location filename="../novelwriter/gui/projtree.py" line="975"/>
        <source>There is nowhere to add item with name &apos;{0}&apos;.</source>
        <translation>Não há lugar para adicionar o item com o nome &apos;{0}&apos;.</translation>
    </message>
    <message>
        <location filename="../novelwriter/gui/projtree.py" line="523"/>
        <source>Could not delete document file.</source>
        <translation>Não foi possível remover o arquivo do documento.</translation>
    </message>
    <message>
        <location filename="../novelwriter/gui/projtree.py" line="88"/>
        <source>Project Tree</source>
        <translation type="unfinished"></translation>
    </message>
    <message>
        <location filename="../novelwriter/gui/projtree.py" line="97"/>
        <source>Item status</source>
        <translation type="unfinished"></translation>
    </message>
    <message>
        <location filename="../novelwriter/gui/projtree.py" line="257"/>
        <source>Cannot add new folder to this item. Maximum folder depth has been reached.</source>
        <translation type="unfinished"></translation>
    </message>
</context>
<context>
    <name>GuiProjectTreeMenu</name>
    <message>
        <location filename="../novelwriter/gui/projtree.py" line="1087"/>
        <source>Edit Project Item</source>
        <translation>Editar Item do Projeto</translation>
    </message>
    <message>
        <location filename="../novelwriter/gui/projtree.py" line="1091"/>
        <source>Open Document</source>
        <translation>Abrir Documento</translation>
    </message>
    <message>
        <location filename="../novelwriter/gui/projtree.py" line="1095"/>
        <source>View Document</source>
        <translation>Ver Documento</translation>
    </message>
    <message>
        <location filename="../novelwriter/gui/projtree.py" line="1099"/>
        <source>Toggle Included Flag</source>
        <translation>Alternar Opção de Inclusão</translation>
    </message>
    <message>
        <location filename="../novelwriter/gui/projtree.py" line="1103"/>
        <source>New File</source>
        <translation>Novo Arquivo</translation>
    </message>
    <message>
        <location filename="../novelwriter/gui/projtree.py" line="1107"/>
        <source>New Folder</source>
        <translation>Novo Diretório</translation>
    </message>
    <message>
        <location filename="../novelwriter/gui/projtree.py" line="1111"/>
        <source>Delete Item</source>
        <translation>Remover Item</translation>
    </message>
    <message>
        <location filename="../novelwriter/gui/projtree.py" line="1115"/>
        <source>Empty Trash</source>
        <translation>Esvaziar a Lixeira</translation>
    </message>
    <message>
        <location filename="../novelwriter/gui/projtree.py" line="1119"/>
        <source>Move Item Up</source>
        <translation>Mover Item Acima</translation>
    </message>
    <message>
        <location filename="../novelwriter/gui/projtree.py" line="1123"/>
        <source>Move Item Down</source>
        <translation>Mover Item Abaixo</translation>
    </message>
</context>
<context>
    <name>GuiTheme</name>
    <message>
        <location filename="../novelwriter/gui/theme.py" line="403"/>
        <source>Could not load theme config file.</source>
        <translation>Não foi posível carregar o arquivo de configuração de tema.</translation>
    </message>
    <message>
        <location filename="../novelwriter/gui/theme.py" line="436"/>
        <source>Could not load syntax file.</source>
        <translation>Não foi possível carregar o arquivo de sintaxe.</translation>
    </message>
</context>
<context>
    <name>GuiUpdates</name>
    <message>
        <location filename="../novelwriter/dialogs/updates.py" line="55"/>
        <source>Check for Updates</source>
        <translation type="unfinished"></translation>
    </message>
    <message>
        <location filename="../novelwriter/dialogs/updates.py" line="71"/>
        <source>Current Release</source>
        <translation type="unfinished"></translation>
    </message>
    <message>
        <location filename="../novelwriter/dialogs/updates.py" line="146"/>
        <source>novelWriter {0} released on {1}</source>
        <translation type="unfinished"></translation>
    </message>
    <message>
        <location filename="../novelwriter/dialogs/updates.py" line="79"/>
        <source>Latest Release</source>
        <translation type="unfinished"></translation>
    </message>
    <message>
        <location filename="../novelwriter/dialogs/updates.py" line="80"/>
        <source>Checking ...</source>
        <translation type="unfinished"></translation>
    </message>
    <message>
        <location filename="../novelwriter/dialogs/updates.py" line="152"/>
        <source>Download: {0}</source>
        <translation type="unfinished"></translation>
    </message>
</context>
<context>
    <name>GuiWordList</name>
    <message>
        <location filename="../novelwriter/dialogs/wordlist.py" line="72"/>
        <source>Project Word List</source>
        <translation>Lista de Palavras do Projeto</translation>
    </message>
    <message>
        <location filename="../novelwriter/dialogs/wordlist.py" line="81"/>
        <source>Add new entry</source>
        <translation>Adiciona uma nova entrada</translation>
    </message>
    <message>
        <location filename="../novelwriter/dialogs/wordlist.py" line="85"/>
        <source>Delete selected entry</source>
        <translation>Remove a entrada selecionada</translation>
    </message>
    <message>
        <location filename="../novelwriter/dialogs/wordlist.py" line="125"/>
        <source>Cannot add a blank word.</source>
        <translation>Não é possível adicionar uma palavra em branco.</translation>
    </message>
    <message>
        <location filename="../novelwriter/dialogs/wordlist.py" line="131"/>
        <source>The word &apos;{0}&apos; is already in the word list.</source>
        <translation>A palavra &apos;{0}&apos; já está na lista de palavras.</translation>
    </message>
</context>
<context>
    <name>GuiWritingStats</name>
    <message>
        <location filename="../novelwriter/tools/writingstats.py" line="271"/>
        <source>JSON Data File (.json)</source>
        <translation>Aruivo de Dados JSON (.json)</translation>
    </message>
    <message>
        <location filename="../novelwriter/tools/writingstats.py" line="275"/>
        <source>CSV Data File (.csv)</source>
        <translation>Arquivo de Dados CSV (.csv)</translation>
    </message>
    <message>
        <location filename="../novelwriter/tools/writingstats.py" line="76"/>
        <source>Writing Statistics</source>
        <translation>Estatísticas de Escrita</translation>
    </message>
    <message>
        <location filename="../novelwriter/tools/writingstats.py" line="99"/>
        <source>Session Start</source>
        <translation>Início da Sessão</translation>
    </message>
    <message>
        <location filename="../novelwriter/tools/writingstats.py" line="99"/>
        <source>Length</source>
        <translation>Tamanho</translation>
    </message>
    <message>
        <location filename="../novelwriter/tools/writingstats.py" line="99"/>
        <source>Words</source>
        <translation>Palavras</translation>
    </message>
    <message>
        <location filename="../novelwriter/tools/writingstats.py" line="99"/>
        <source>Histogram</source>
        <translation>Histograma</translation>
    </message>
    <message>
        <location filename="../novelwriter/tools/writingstats.py" line="135"/>
        <source>Sum Totals</source>
        <translation>Soma dos Totais</translation>
    </message>
    <message>
        <location filename="../novelwriter/tools/writingstats.py" line="163"/>
        <source>Total Time:</source>
        <translation>Tempo Total:</translation>
    </message>
    <message>
        <location filename="../novelwriter/tools/writingstats.py" line="165"/>
        <source>Filtered Time:</source>
        <translation>Tempo Filtrado:</translation>
    </message>
    <message>
        <location filename="../novelwriter/tools/writingstats.py" line="166"/>
        <source>Novel Word Count:</source>
        <translation>Contagem de Palavras do Livro:</translation>
    </message>
    <message>
        <location filename="../novelwriter/tools/writingstats.py" line="167"/>
        <source>Notes Word Count:</source>
        <translation>Contagem de Palavras das Notas:</translation>
    </message>
    <message>
        <location filename="../novelwriter/tools/writingstats.py" line="168"/>
        <source>Total Word Count:</source>
        <translation>Contagem Total de Palavras:</translation>
    </message>
    <message>
        <location filename="../novelwriter/tools/writingstats.py" line="189"/>
        <source>Filters</source>
        <translation>Filtros</translation>
    </message>
    <message>
        <location filename="../novelwriter/tools/writingstats.py" line="229"/>
        <source>Count novel files</source>
        <translation>Contagem dos arquivos do livro</translation>
    </message>
    <message>
        <location filename="../novelwriter/tools/writingstats.py" line="230"/>
        <source>Count note files</source>
        <translation>Contagem dos arquvos de notas</translation>
    </message>
    <message>
        <location filename="../novelwriter/tools/writingstats.py" line="231"/>
        <source>Hide zero word count</source>
        <translation>Ocultar contagem zerada de palavras</translation>
    </message>
    <message>
        <location filename="../novelwriter/tools/writingstats.py" line="232"/>
        <source>Hide negative word count</source>
        <translation>Ocultar contagem negativa de palavras</translation>
    </message>
    <message>
        <location filename="../novelwriter/tools/writingstats.py" line="233"/>
        <source>Group entries by day</source>
        <translation>Agrupar entradas por dia</translation>
    </message>
    <message>
        <location filename="../novelwriter/tools/writingstats.py" line="255"/>
        <source>Word count cap for the histogram</source>
        <translation>Limite de quantidade de palavras no histograma</translation>
    </message>
    <message>
        <location filename="../novelwriter/tools/writingstats.py" line="265"/>
        <source>Save As</source>
        <translation>Salvar Como</translation>
    </message>
    <message>
        <location filename="../novelwriter/tools/writingstats.py" line="486"/>
        <source>Failed to read session log file.</source>
        <translation>Houve uma falha ao ler o arquivo de log da sessão.</translation>
    </message>
    <message>
        <location filename="../novelwriter/tools/writingstats.py" line="99"/>
        <source>Idle</source>
        <translation>Ocioso</translation>
    </message>
    <message>
        <location filename="../novelwriter/tools/writingstats.py" line="164"/>
        <source>Idle Time:</source>
        <translation>Tempo Ocioso:</translation>
    </message>
    <message>
        <location filename="../novelwriter/tools/writingstats.py" line="234"/>
        <source>Show idle time</source>
        <translation>Mostrar tempo ocioso</translation>
    </message>
    <message>
        <location filename="../novelwriter/tools/writingstats.py" line="357"/>
        <source>JSON Data File</source>
        <translation>Aruivo de Dados JSON</translation>
    </message>
    <message>
        <location filename="../novelwriter/tools/writingstats.py" line="360"/>
        <source>CSV Data File</source>
        <translation>Arquivo de Dados CSV</translation>
    </message>
    <message>
        <location filename="../novelwriter/tools/writingstats.py" line="372"/>
        <source>Save Data As</source>
        <translation>Salvar Dados Como</translation>
    </message>
    <message>
        <location filename="../novelwriter/tools/writingstats.py" line="415"/>
        <source>{0} file successfully written to:</source>
        <translation type="unfinished">Arquivo {0} escrito com sucesso para:</translation>
    </message>
    <message>
        <location filename="../novelwriter/tools/writingstats.py" line="419"/>
        <source>Failed to write {0} file.</source>
        <translation type="unfinished"></translation>
    </message>
</context>
<context>
    <name>NWProject</name>
    <message>
        <location filename="../novelwriter/core/project.py" line="169"/>
        <source>Trash</source>
        <translation>Lixeira</translation>
    </message>
    <message>
        <location filename="../novelwriter/core/project.py" line="223"/>
        <source>New</source>
        <translation>Novo</translation>
    </message>
    <message>
        <location filename="../novelwriter/core/project.py" line="219"/>
        <source>Note</source>
        <translation>Nota</translation>
    </message>
    <message>
        <location filename="../novelwriter/core/project.py" line="220"/>
        <source>Draft</source>
        <translation>Rascunho</translation>
    </message>
    <message>
        <location filename="../novelwriter/core/project.py" line="221"/>
        <source>Finished</source>
        <translation>Finalizado</translation>
    </message>
    <message>
        <location filename="../novelwriter/core/project.py" line="224"/>
        <source>Minor</source>
        <translation>Menor</translation>
    </message>
    <message>
        <location filename="../novelwriter/core/project.py" line="225"/>
        <source>Major</source>
        <translation>Maior</translation>
    </message>
    <message>
        <location filename="../novelwriter/core/project.py" line="226"/>
        <source>Main</source>
        <translation>Principal</translation>
    </message>
    <message>
        <location filename="../novelwriter/core/project.py" line="254"/>
        <source>New Project</source>
        <translation>Novo Projeto</translation>
    </message>
    <message>
        <location filename="../novelwriter/core/project.py" line="301"/>
        <source>Novel</source>
        <translation>Livro</translation>
    </message>
    <message>
        <location filename="../novelwriter/core/project.py" line="278"/>
        <source>Plot</source>
        <translation>Enredo</translation>
    </message>
    <message>
        <location filename="../novelwriter/core/project.py" line="279"/>
        <source>Characters</source>
        <translation>Personagens</translation>
    </message>
    <message>
        <location filename="../novelwriter/core/project.py" line="280"/>
        <source>World</source>
        <translation>Mundo</translation>
    </message>
    <message>
        <location filename="../novelwriter/core/project.py" line="307"/>
        <source>Title Page</source>
        <translation>Página de Título</translation>
    </message>
    <message>
        <location filename="../novelwriter/core/project.py" line="290"/>
        <source>New Chapter</source>
        <translation>Novo Capítulo</translation>
    </message>
    <message>
        <location filename="../novelwriter/core/project.py" line="293"/>
        <source>New Scene</source>
        <translation>Nova Cena</translation>
    </message>
    <message>
        <location filename="../novelwriter/core/project.py" line="431"/>
        <source>Failed to parse project xml.</source>
        <translation>Houve uma falha ao interpretar o conteúdo XML do projeto.</translation>
    </message>
    <message>
        <location filename="../novelwriter/core/project.py" line="425"/>
        <source>Attempting to open backup project file instead.</source>
        <translation>Tentando abrir a cópia de segurança do projeto.</translation>
    </message>
    <message>
        <location filename="../novelwriter/core/project.py" line="445"/>
        <source>Unknown</source>
        <translation>Desconhecido</translation>
    </message>
    <message>
        <location filename="../novelwriter/core/project.py" line="454"/>
        <source>Project file does not appear to be a novelWriterXML file.</source>
        <translation>O arquivo do projeto não parece ser um arquivo XML do novelWriter.</translation>
    </message>
    <message>
        <location filename="../novelwriter/core/project.py" line="511"/>
        <source>Version Conflict</source>
        <translation>Conflito de Versão</translation>
    </message>
    <message>
        <location filename="../novelwriter/core/project.py" line="612"/>
        <source>Opened Project: {0}</source>
        <translation>Projeto Aberto: {0}</translation>
    </message>
    <message>
        <location filename="../novelwriter/core/project.py" line="633"/>
        <source>Project path not set, cannot save project.</source>
        <translation>O caminho do projeto não foi definido, não é possível salvar o projeto.</translation>
    </message>
    <message>
        <location filename="../novelwriter/core/project.py" line="711"/>
        <source>Failed to save project.</source>
        <translation>Houve uma falha ao salvar o projeto.</translation>
    </message>
    <message>
        <location filename="../novelwriter/core/project.py" line="732"/>
        <source>Saved Project: {0}</source>
        <translation>Projeto Salvo: {0}</translation>
    </message>
    <message>
        <location filename="../novelwriter/core/project.py" line="785"/>
        <source>Backing up project ...</source>
        <translation>Realizando uma cópia de segurança do projeto...</translation>
    </message>
    <message>
        <location filename="../novelwriter/core/project.py" line="788"/>
<<<<<<< HEAD
        <source>Cannot backup project because no backup path is set. Please set a valid backup location in Tools &gt; Preferences.</source>
        <translation>Não foi possível realizar uma cópia de segurança do projeto porquê o caminho das cópias de segurança não foi definido. Por favor, defina um caminho válido para as cópias de segurança em Ferramentas &gt; Preferências.</translation>
    </message>
    <message>
        <location filename="../novelwriter/core/project.py" line="795"/>
        <source>Cannot backup project because no project name is set. Please set a Working Title in Project &gt; Project Settings.</source>
        <translation>Não foi possível realizar a cópia de segurança do projeto porque o nome do projeto não está definido. Por favor defina o Nome do Projeto em Projeto &gt; Configurações do Projeto.</translation>
    </message>
    <message>
        <location filename="../novelwriter/core/project.py" line="802"/>
        <source>Cannot backup project because the backup path does not exist. Please set a valid backup location in Tools &gt; Preferences.</source>
        <translation>Não foi possível realizar a cópia de segurança do projeto porque o caminho das cópias de segurança não exite. Por favor, defina um cainho válido para as cópias de segurança em Ferramentas &gt; Preferências.</translation>
=======
        <source>Cannot backup project because no backup path is set. Please set a valid backup location in Preferences.</source>
        <translation>Não foi possível realizar uma cópia de segurança do projeto porquê o caminho das cópias de segurança não foi definido. Por favor, defina um caminho válido para as cópias de segurança em Preferências.</translation>
    </message>
    <message>
        <location filename="../novelwriter/core/project.py" line="795"/>
        <source>Cannot backup project because no project name is set. Please set a Working Title in Project Settings.</source>
        <translation>Não foi possível realizar a cópia de segurança do projeto porque o nome do projeto não está definido. Por favor defina o Nome do Projeto em Configurações do Projeto.</translation>
    </message>
    <message>
        <location filename="../novelwriter/core/project.py" line="802"/>
        <source>Cannot backup project because the backup path does not exist. Please set a valid backup location in Preferences.</source>
        <translation>Não foi possível realizar a cópia de segurança do projeto porque o caminho das cópias de segurança não exite. Por favor, defina um cainho válido para as cópias de segurança em Preferências.</translation>
>>>>>>> 00eea24e
    </message>
    <message>
        <location filename="../novelwriter/core/project.py" line="815"/>
        <source>Could not create backup folder.</source>
        <translation>Não foi possível ler o diretório de cópias de segurança.</translation>
    </message>
    <message>
        <location filename="../novelwriter/core/project.py" line="821"/>
<<<<<<< HEAD
        <source>Cannot backup project because the backup path is within the project folder to be backed up. Please choose a different backup path in Tools &gt; Preferences.</source>
=======
        <source>Cannot backup project because the backup path is within the project folder to be backed up. Please choose a different backup path in Preferences.</source>
>>>>>>> 00eea24e
        <translation>Não foi possível realizar a cópia de segurança do projeto porque o caminho das cópias de segurança está em um caminho dentro do diretório do projeto. Por favor, escolha um caminho diferente para as cópias de segurança em Ferramentas&gt; Preferências.</translation>
    </message>
    <message>
        <location filename="../novelwriter/core/project.py" line="842"/>
        <source>Could not write backup archive.</source>
        <translation>Não foi possível escrever o arquivo da cópia de segurança.</translation>
    </message>
    <message>
        <location filename="../novelwriter/core/project.py" line="897"/>
        <source>Failed to create a new example project.</source>
        <translation>Houve uma falha ao criar um novo projeto de exemplo.</translation>
    </message>
    <message>
        <location filename="../novelwriter/core/project.py" line="902"/>
        <source>Failed to create a new example project. Could not find the necessary files. They seem to be missing from this installation.</source>
        <translation>Houve uma falha ao criar um novo projeto de exemplo. Não foi possível encontrar os arquivos necessários. Eles parecem estar faltando nesta instalação.</translation>
    </message>
    <message>
        <location filename="../novelwriter/core/project.py" line="936"/>
        <source>Could not create new project folder.</source>
        <translation>Não foi possível criar o diretório do novo projeto.</translation>
    </message>
    <message>
        <location filename="../novelwriter/core/project.py" line="943"/>
        <source>New project folder is not empty. Each project requires a dedicated project folder.</source>
        <translation>O diretório do novo projeto não está vazio. Cada projeto requer um diretório dedicado.</translation>
    </message>
    <message>
        <location filename="../novelwriter/core/project.py" line="993"/>
        <source>You must set a valid backup path in Preferences to use the automatic project backup feature.</source>
        <translation>Deve ser definido um caminho válido para as cópias de segurança nas preferências para usar a funcionalidade de cópias de segurança automáticas.</translation>
    </message>
    <message>
        <location filename="../novelwriter/core/project.py" line="1000"/>
        <source>You must set a valid project name in Project Settings to use the automatic project backup feature.</source>
        <translation>Deve ser definido um nome de projeto válido nas preferências do projeto para usar a funcionalidade de cópias de segurança automáticas.</translation>
    </message>
    <message>
        <location filename="../novelwriter/core/project.py" line="1399"/>
        <source>Recovered</source>
        <translation>Recuperado</translation>
    </message>
    <message>
        <location filename="../novelwriter/core/project.py" line="1445"/>
        <source>One or more orphaned files could not be added back into the project. Make sure at least a Novel root folder exists.</source>
        <translation>Um ou mais arquivos-órfãos não puderam ser readicionados ao projeto. Verifique que pelo menos um diretório-raiz de Livro exista.</translation>
    </message>
    <message>
        <location filename="../novelwriter/core/project.py" line="1526"/>
        <source>Could not move: {0}</source>
        <translation>Não foi possível mover: {0}</translation>
    </message>
    <message>
        <location filename="../novelwriter/core/project.py" line="1549"/>
        <source>Could not delete: {0}</source>
        <translation>Não foi possível remover: {0}</translation>
    </message>
    <message>
        <location filename="../novelwriter/core/project.py" line="1561"/>
        <source>Could not make folder: {0}</source>
        <translation>Não foi possível criar o diretório: {0}</translation>
    </message>
    <message>
        <location filename="../novelwriter/core/project.py" line="321"/>
        <source>Chapter {0}</source>
        <translation>Capítulo {0}</translation>
    </message>
    <message>
        <location filename="../novelwriter/core/project.py" line="344"/>
        <source>Scene {0}</source>
        <translation>Cena {0}</translation>
    </message>
    <message>
        <location filename="../novelwriter/core/project.py" line="367"/>
        <source>File not found: {0}</source>
        <translation>Arquivo não encontrado: {0}</translation>
    </message>
    <message>
        <location filename="../novelwriter/core/project.py" line="828"/>
        <source>Backup from {0}</source>
        <translation>Cópia de segurança de {0}</translation>
    </message>
    <message>
        <location filename="../novelwriter/core/project.py" line="837"/>
        <source>Backup archive file written to: {0}</source>
        <translation>Arquivo da cópia de segurança escrito em: {0}</translation>
    </message>
    <message>
        <location filename="../novelwriter/core/project.py" line="847"/>
        <source>Project backed up to &apos;{0}&apos;</source>
        <translation>Cópia de segurança realizada para &apos;{0}&apos;</translation>
    </message>
    <message>
        <location filename="../novelwriter/core/project.py" line="1389"/>
        <source>Found {0} orphaned file(s) in project folder.</source>
        <translation>Foram encontrados {0} arquivos-órfãos no diretório do projeto.</translation>
    </message>
    <message>
        <location filename="../novelwriter/core/project.py" line="1418"/>
        <source>Recovered File {0}</source>
        <translation>Arquivo Recuperado {0}</translation>
    </message>
    <message>
        <location filename="../novelwriter/core/project.py" line="1504"/>
        <source>Not a folder: {0}</source>
        <translation>Não é um diretório: {0}</translation>
    </message>
    <message>
        <location filename="../novelwriter/core/project.py" line="476"/>
        <source>Unknown or unsupported novelWriter project file format. The project cannot be opened by this version of novelWriter. The file was saved with novelWriter version {0}.</source>
        <translation>Format de arquivo de projeto do novelWriter desconhecido ou não-suportado. O projeto não pode ser aberto por essa versão do novelWriter. O arquivo foi salvo com a versão {0} do novelWriter.</translation>
    </message>
    <message>
        <location filename="../novelwriter/core/project.py" line="1413"/>
        <source>[{0}] {1}</source>
        <translation></translation>
    </message>
    <message>
        <location filename="../novelwriter/core/project.py" line="1572"/>
        <source>Could not move item {0} to {1}.</source>
        <translation>Não foi possível mover o item {0} para {1}.</translation>
    </message>
    <message>
        <location filename="../novelwriter/core/project.py" line="271"/>
        <source>By</source>
        <translation>Por</translation>
    </message>
    <message>
        <location filename="../novelwriter/core/project.py" line="1134"/>
        <source>and</source>
        <translation>e</translation>
    </message>
    <message>
        <location filename="../novelwriter/core/project.py" line="511"/>
        <source>This project was saved by a newer version of novelWriter, version {0}. This is version {1}. If you continue to open the project, some attributes and settings may not be preserved, but the overall project should be fine. Continue opening the project?</source>
        <translation>O projeto foi salvo por uma versão mais nova do novelWriter, versão {0}. Esta é a versão {1}. Caso deseje continuar a abrir o projeto, alguns atributos e configurações podem não ser preservados, mas o projeto deve funcionar corretamente. Continuar a abrir o projeto?</translation>
    </message>
    <message>
        <location filename="../novelwriter/core/project.py" line="126"/>
        <source>Duplicate root item detected.</source>
        <translation type="unfinished"></translation>
    </message>
    <message>
        <location filename="../novelwriter/core/project.py" line="485"/>
        <source>File Version</source>
        <translation type="unfinished"></translation>
    </message>
    <message>
        <location filename="../novelwriter/core/project.py" line="485"/>
        <source>The file format of your project is about to be updated. If you proceed, this project can no longer be opened by an older version of novelWriter. Continue?</source>
        <translation type="unfinished"></translation>
    </message>
    <message>
        <location filename="../novelwriter/core/project.py" line="498"/>
        <source>The format of your project will now be updated. You may also have to make a few minor changes to your title page and unnumbered chapters. Please check the &apos;Project Format Changes &gt; File Format 1.3&apos; section of the documentation for more information. It is available from the Help menu.</source>
        <translation type="unfinished"></translation>
    </message>
    <message>
        <location filename="../novelwriter/core/project.py" line="1330"/>
        <source>Could not create folder.</source>
        <translation type="unfinished"></translation>
    </message>
</context>
<context>
    <name>ProjWizardCustomPage</name>
    <message>
        <location filename="../novelwriter/tools/projwizard.py" line="297"/>
        <source>Custom Project Options</source>
        <translation>Opções Personalizadas do Projeto</translation>
    </message>
    <message>
        <location filename="../novelwriter/tools/projwizard.py" line="298"/>
        <source>Select which additional root folders to make, and how to populate the Novel folder. If you don&apos;t want to add chapters or scenes, set the values to 0. You can add scenes without chapters.</source>
        <translation>Selecione quais diretórios-raiz adicionais criar e como popular o diretório do livro. Se você não quiser adicionar capítulos ou cenas, deixe os valores em 0. Você pode adicionar cenas sem capítulos.</translation>
    </message>
    <message>
        <location filename="../novelwriter/tools/projwizard.py" line="308"/>
        <source>Additional Root Folders</source>
        <translation>Diretórios-raiz adicionais</translation>
    </message>
    <message>
        <location filename="../novelwriter/tools/projwizard.py" line="357"/>
        <source>Populate Novel Folder</source>
        <translation>Popular Diretório do Livro</translation>
    </message>
    <message>
        <location filename="../novelwriter/tools/projwizard.py" line="372"/>
        <source>Add chapters</source>
        <translation>Adicionar capítulos</translation>
    </message>
    <message>
        <location filename="../novelwriter/tools/projwizard.py" line="373"/>
        <source>Scenes (per chapter)</source>
        <translation>Cenas (por capítulo)</translation>
    </message>
    <message>
        <location filename="../novelwriter/tools/projwizard.py" line="374"/>
        <source>Add chapter folders</source>
        <translation>Adicionar diretórios de capítulo</translation>
    </message>
    <message>
        <location filename="../novelwriter/tools/projwizard.py" line="327"/>
        <source>{0} folder</source>
        <translation>Diretório {0}</translation>
    </message>
</context>
<context>
    <name>ProjWizardFinalPage</name>
    <message>
        <location filename="../novelwriter/tools/projwizard.py" line="416"/>
        <source>Finished</source>
        <translation>Finalizado</translation>
    </message>
    <message>
        <location filename="../novelwriter/tools/projwizard.py" line="417"/>
        <source>All done.</source>
        <translation>Tudo pronto.</translation>
    </message>
    <message>
        <location filename="../novelwriter/tools/projwizard.py" line="417"/>
        <source>Done</source>
        <translation>Pronto</translation>
    </message>
    <message>
        <location filename="../novelwriter/tools/projwizard.py" line="417"/>
        <source>Finish</source>
        <translation>Terminar</translation>
    </message>
    <message>
        <location filename="../novelwriter/tools/projwizard.py" line="417"/>
        <source>Press &apos;{0}&apos; to create the new project.</source>
        <translation>Pressione &apos;{0}&apos; para criar um novo projeto.</translation>
    </message>
</context>
<context>
    <name>ProjWizardFolderPage</name>
    <message>
        <location filename="../novelwriter/tools/projwizard.py" line="217"/>
        <source>Select Project Folder</source>
        <translation>Selecione o Diretório do Projeto</translation>
    </message>
    <message>
        <location filename="../novelwriter/tools/projwizard.py" line="170"/>
        <source>Select a location to store the project. A new project folder will be created in the selected location.</source>
        <translation>Selecione o local para armazenar o projeto. Um novo diretório será criado para o projeto no local selecionado.</translation>
    </message>
    <message>
        <location filename="../novelwriter/tools/projwizard.py" line="182"/>
        <source>Required</source>
        <translation>Obrigatório</translation>
    </message>
    <message>
        <location filename="../novelwriter/tools/projwizard.py" line="189"/>
        <source>Project Path</source>
        <translation>Caminho do projeto</translation>
    </message>
</context>
<context>
    <name>ProjWizardIntroPage</name>
    <message>
        <location filename="../novelwriter/tools/projwizard.py" line="100"/>
        <source>Provide at least a working title. The working title should not be change beyond this point as it is used by the application for generating file names for for instance backups. The other fields are optional and can be changed at any time in Project Settings.</source>
        <translation>Forneça pelo menos um nome de projeto. O nome do projeto não poderá ser modificado após esse ponto pois é utilizado pela aplicação para a geração de nomes de arquivos e para cópias de segurança. Os outros campos são opcionais e podem ser modificados a qualquer momento nas Configurações do Projeto.</translation>
    </message>
    <message>
        <location filename="../novelwriter/tools/projwizard.py" line="108"/>
        <source>Side image by {0}, {1}</source>
        <translation>Imagem ao lado por {0}, {1}</translation>
    </message>
    <message>
        <location filename="../novelwriter/tools/projwizard.py" line="99"/>
        <source>Create New Project</source>
        <translation>Criar um Projeto Novo</translation>
    </message>
    <message>
        <location filename="../novelwriter/tools/projwizard.py" line="124"/>
        <source>Required</source>
        <translation>Obrigatório</translation>
    </message>
    <message>
        <location filename="../novelwriter/tools/projwizard.py" line="129"/>
        <source>Optional</source>
        <translation>Opcional</translation>
    </message>
    <message>
        <location filename="../novelwriter/tools/projwizard.py" line="134"/>
        <source>Optional. One name per line.</source>
        <translation>Opcional. Um nome por linha.</translation>
    </message>
    <message>
        <location filename="../novelwriter/tools/projwizard.py" line="137"/>
        <source>Working Title</source>
        <translation>Nome do projeto</translation>
    </message>
    <message>
        <location filename="../novelwriter/tools/projwizard.py" line="138"/>
        <source>Novel Title</source>
        <translation>Nome do Livro</translation>
    </message>
    <message>
        <location filename="../novelwriter/tools/projwizard.py" line="139"/>
        <source>Author(s)</source>
        <translation>Autor(es)</translation>
    </message>
</context>
<context>
    <name>ProjWizardPopulatePage</name>
    <message>
        <location filename="../novelwriter/tools/projwizard.py" line="241"/>
        <source>Populate Project</source>
        <translation>Popular o Projeto</translation>
    </message>
    <message>
        <location filename="../novelwriter/tools/projwizard.py" line="242"/>
        <source>Choose how to pre-fill the project. Either with a minimal set of starter items, an example project explaining and showing many of the features, or show further custom options on the next page.</source>
        <translation>Escolha como pré-popular o projeto. escolha entre um conjunto mínimo de items iniciais, um projeto de exemplo explicando e mostrando várias das funcionalidades ou escolha opções personalizadas na próxima página.</translation>
    </message>
    <message>
        <location filename="../novelwriter/tools/projwizard.py" line="252"/>
        <source>Fill the project with a minimal set of items</source>
        <translation>Popular o projeto com um conjunto mínimo de items</translation>
    </message>
    <message>
        <location filename="../novelwriter/tools/projwizard.py" line="253"/>
        <source>Fill the project with example files</source>
        <translation>Popular o projeto com arquivos de exemplo</translation>
    </message>
    <message>
        <location filename="../novelwriter/tools/projwizard.py" line="254"/>
        <source>Show detailed options for filling the project</source>
        <translation>Mostrar opções detalhadas para popular o projeto</translation>
    </message>
</context>
<context>
    <name>QDialogButtonBox</name>
    <message>
        <location filename="qtbase.py" line="18"/>
        <source>OK</source>
        <translation>OK</translation>
    </message>
</context>
<context>
    <name>QGnomeTheme</name>
    <message>
        <location filename="qtbase.py" line="23"/>
        <source>&amp;OK</source>
        <translation>&amp;OK</translation>
    </message>
    <message>
        <location filename="qtbase.py" line="24"/>
        <source>&amp;Save</source>
        <translation>&amp;Salvar</translation>
    </message>
    <message>
        <location filename="qtbase.py" line="25"/>
        <source>&amp;Cancel</source>
        <translation>&amp;Cancelar</translation>
    </message>
    <message>
        <location filename="qtbase.py" line="26"/>
        <source>&amp;Close</source>
        <translation>&amp;Fechar</translation>
    </message>
    <message>
        <location filename="qtbase.py" line="27"/>
        <source>Close without Saving</source>
        <translation>Fechar sem Salvar</translation>
    </message>
</context>
<context>
    <name>QPlatformTheme</name>
    <message>
        <location filename="qtbase.py" line="40"/>
        <source>OK</source>
        <translation>OK</translation>
    </message>
    <message>
        <location filename="qtbase.py" line="41"/>
        <source>Save</source>
        <translation>Salvar</translation>
    </message>
    <message>
        <location filename="qtbase.py" line="42"/>
        <source>Save All</source>
        <translation>Salvar Todos</translation>
    </message>
    <message>
        <location filename="qtbase.py" line="43"/>
        <source>Open</source>
        <translation>Abrir</translation>
    </message>
    <message>
        <location filename="qtbase.py" line="44"/>
        <source>&amp;Yes</source>
        <translation>&amp;Sim</translation>
    </message>
    <message>
        <location filename="qtbase.py" line="45"/>
        <source>Yes to &amp;All</source>
        <translation>Sim para &amp;Todos</translation>
    </message>
    <message>
        <location filename="qtbase.py" line="46"/>
        <source>&amp;No</source>
        <translation>&amp;Não</translation>
    </message>
    <message>
        <location filename="qtbase.py" line="47"/>
        <source>N&amp;o to All</source>
        <translation>Nã&amp;o para Todos</translation>
    </message>
    <message>
        <location filename="qtbase.py" line="48"/>
        <source>Abort</source>
        <translation>Abortar</translation>
    </message>
    <message>
        <location filename="qtbase.py" line="49"/>
        <source>Retry</source>
        <translation>Tentar Novamente</translation>
    </message>
    <message>
        <location filename="qtbase.py" line="50"/>
        <source>Ignore</source>
        <translation>Ignorar</translation>
    </message>
    <message>
        <location filename="qtbase.py" line="51"/>
        <source>Close</source>
        <translation>Fechar</translation>
    </message>
    <message>
        <location filename="qtbase.py" line="52"/>
        <source>Cancel</source>
        <translation>Cancelar</translation>
    </message>
    <message>
        <location filename="qtbase.py" line="53"/>
        <source>Discard</source>
        <translation>Descartar</translation>
    </message>
    <message>
        <location filename="qtbase.py" line="54"/>
        <source>Help</source>
        <translation>Ajuda</translation>
    </message>
    <message>
        <location filename="qtbase.py" line="55"/>
        <source>Apply</source>
        <translation>Aplicar</translation>
    </message>
    <message>
        <location filename="qtbase.py" line="56"/>
        <source>Reset</source>
        <translation>Redefinir</translation>
    </message>
    <message>
        <location filename="qtbase.py" line="57"/>
        <source>Restore Defaults</source>
        <translation>Redefinir para o Padrão</translation>
    </message>
</context>
<context>
    <name>QWizard</name>
    <message>
        <location filename="qtbase.py" line="66"/>
        <source>&amp;Next &gt;</source>
        <translation>&amp;Próximo &gt;</translation>
    </message>
    <message>
        <location filename="qtbase.py" line="62"/>
        <source>Go Back</source>
        <translation>Voltar</translation>
    </message>
    <message>
        <location filename="qtbase.py" line="63"/>
        <source>&lt; &amp;Back</source>
        <translation>&lt; &amp;Voltar</translation>
    </message>
    <message>
        <location filename="qtbase.py" line="64"/>
        <source>Continue</source>
        <translation>Continuar</translation>
    </message>
    <message>
        <location filename="qtbase.py" line="65"/>
        <source>&amp;Next</source>
        <translation>&amp;Próximo</translation>
    </message>
    <message>
        <location filename="qtbase.py" line="67"/>
        <source>Commit</source>
        <translation>Confirmar</translation>
    </message>
    <message>
        <location filename="qtbase.py" line="68"/>
        <source>Done</source>
        <translation>Pronto</translation>
    </message>
    <message>
        <location filename="qtbase.py" line="69"/>
        <source>&amp;Finish</source>
        <translation>&amp;Finalizar</translation>
    </message>
    <message>
        <location filename="qtbase.py" line="71"/>
        <source>Cancel</source>
        <translation>Cancelar</translation>
    </message>
    <message>
        <location filename="qtbase.py" line="72"/>
        <source>Help</source>
        <translation>Ajuda</translation>
    </message>
    <message>
        <location filename="qtbase.py" line="73"/>
        <source>&amp;Help</source>
        <translation>A&amp;juda</translation>
    </message>
</context>
<context>
    <name>Tokenizer</name>
    <message>
        <location filename="../novelwriter/core/tokenizer.py" line="305"/>
        <source>ERROR</source>
        <translation>ERRO</translation>
    </message>
    <message>
        <location filename="../novelwriter/core/tokenizer.py" line="302"/>
        <source>Document &apos;{0}&apos; is too big ({1} MB). Skipping.</source>
        <translation>O documento &apos;{0}&apos; é muito grande ({1} MB). Ignorando.</translation>
    </message>
    <message>
        <location filename="../novelwriter/core/tokenizer.py" line="150"/>
        <source>Synopsis</source>
        <translation>Sinopse</translation>
    </message>
</context>
</TS><|MERGE_RESOLUTION|>--- conflicted
+++ resolved
@@ -3228,11 +3228,7 @@
     </message>
     <message>
         <location filename="../novelwriter/dialogs/preferences.py" line="788"/>
-<<<<<<< HEAD
-        <source>Also improves trypewriter scrolling for short documents.</source>
-=======
         <source>Also improves typewriter scrolling for short documents.</source>
->>>>>>> 00eea24e
         <translation>Também melhora a rolagem de máquina de escrever em documentos curtos.</translation>
     </message>
     <message>
@@ -4584,20 +4580,6 @@
     </message>
     <message>
         <location filename="../novelwriter/core/project.py" line="788"/>
-<<<<<<< HEAD
-        <source>Cannot backup project because no backup path is set. Please set a valid backup location in Tools &gt; Preferences.</source>
-        <translation>Não foi possível realizar uma cópia de segurança do projeto porquê o caminho das cópias de segurança não foi definido. Por favor, defina um caminho válido para as cópias de segurança em Ferramentas &gt; Preferências.</translation>
-    </message>
-    <message>
-        <location filename="../novelwriter/core/project.py" line="795"/>
-        <source>Cannot backup project because no project name is set. Please set a Working Title in Project &gt; Project Settings.</source>
-        <translation>Não foi possível realizar a cópia de segurança do projeto porque o nome do projeto não está definido. Por favor defina o Nome do Projeto em Projeto &gt; Configurações do Projeto.</translation>
-    </message>
-    <message>
-        <location filename="../novelwriter/core/project.py" line="802"/>
-        <source>Cannot backup project because the backup path does not exist. Please set a valid backup location in Tools &gt; Preferences.</source>
-        <translation>Não foi possível realizar a cópia de segurança do projeto porque o caminho das cópias de segurança não exite. Por favor, defina um cainho válido para as cópias de segurança em Ferramentas &gt; Preferências.</translation>
-=======
         <source>Cannot backup project because no backup path is set. Please set a valid backup location in Preferences.</source>
         <translation>Não foi possível realizar uma cópia de segurança do projeto porquê o caminho das cópias de segurança não foi definido. Por favor, defina um caminho válido para as cópias de segurança em Preferências.</translation>
     </message>
@@ -4610,7 +4592,6 @@
         <location filename="../novelwriter/core/project.py" line="802"/>
         <source>Cannot backup project because the backup path does not exist. Please set a valid backup location in Preferences.</source>
         <translation>Não foi possível realizar a cópia de segurança do projeto porque o caminho das cópias de segurança não exite. Por favor, defina um cainho válido para as cópias de segurança em Preferências.</translation>
->>>>>>> 00eea24e
     </message>
     <message>
         <location filename="../novelwriter/core/project.py" line="815"/>
@@ -4619,11 +4600,7 @@
     </message>
     <message>
         <location filename="../novelwriter/core/project.py" line="821"/>
-<<<<<<< HEAD
-        <source>Cannot backup project because the backup path is within the project folder to be backed up. Please choose a different backup path in Tools &gt; Preferences.</source>
-=======
         <source>Cannot backup project because the backup path is within the project folder to be backed up. Please choose a different backup path in Preferences.</source>
->>>>>>> 00eea24e
         <translation>Não foi possível realizar a cópia de segurança do projeto porque o caminho das cópias de segurança está em um caminho dentro do diretório do projeto. Por favor, escolha um caminho diferente para as cópias de segurança em Ferramentas&gt; Preferências.</translation>
     </message>
     <message>
