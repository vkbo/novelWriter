[Meta]
<<<<<<< HEAD
timestamp = 2025-10-04 16:58:21
=======
timestamp = 2025-11-08 16:24:26
>>>>>>> ea7101d9

[Main]
font = 
lighttheme = default_light
darktheme = default_dark
thememode = AUTO
icons = material_rounded_normal
iconcoltree = theme
iconcoldocs = False
localisation = en_GB
hidevscroll = False
hidehscroll = False
lastnotes = 0x0
nativefont = True
usecharcount = False
vimmode = False

[Sizes]
mainwindow = 1200, 650
welcome = 800, 550
preferences = 700, 615
fontselect = 700, 550
mainpane = 300, 800
viewpane = 500, 150
outlinepane = 500, 150
movemainwin = True

[Project]
autosaveproject = 60
autosavedoc = 30
emphlabels = False
backuppath = 
backuponclose = True
askbeforebackup = True
askbeforeexit = True
lastauthor = 

[Editor]
textfont = 
width = 700
margin = 40
tabwidth = 40
cursorwidth = 1
linehighlight = False
focuswidth = 800
hidefocusfooter = False
justify = False
autoselect = True
autoreplace = True
repsquotes = True
repdquotes = True
repdash = True
repdots = True
autoscroll = True
autoscrollpos = 30
scrollpastend = True
fmtsquoteopen = ‘
fmtsquoteclose = ’
fmtdquoteopen = “
fmtdquoteclose = ”
fmtpadbefore = 
fmtpadafter = 
fmtpadthin = False
spellcheck = en
showtabsnspaces = False
showlineendings = False
showmultispaces = False
incnoteswcount = True
showfullpath = True
dialogstyle = 2
allowopendial = True
dialogline = 
narratorbreak = 
narratordialog = 
altdialogopen = 
altdialogclose = 
highlightemph = True
stopwhenidle = True
useridletime = 300

[State]
showviewerpanel = True
showedittoolbar = False
showsessiontime = True
viewcomments = True
viewsynopsis = True
viewnotes = True
searchcase = False
searchword = False
searchregex = False
searchloop = False
searchnextfile = False
searchmatchcap = False
searchprojcase = False
searchprojword = False
searchprojregex = False
<|MERGE_RESOLUTION|>--- conflicted
+++ resolved
@@ -1,9 +1,5 @@
 [Meta]
-<<<<<<< HEAD
-timestamp = 2025-10-04 16:58:21
-=======
 timestamp = 2025-11-08 16:24:26
->>>>>>> ea7101d9
 
 [Main]
 font = 
@@ -99,4 +95,4 @@
 searchmatchcap = False
 searchprojcase = False
 searchprojword = False
-searchprojregex = False
+searchprojregex = False