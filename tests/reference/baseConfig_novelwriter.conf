[Meta]
<<<<<<< HEAD
timestamp = 2025-01-11 00:46:32
=======
timestamp = 2025-01-26 18:17:44
>>>>>>> 448057ed

[Main]
font = 
theme = default_light
syntax = default_light
icons = material_rounded_normal
iconcoltree = theme
iconcoldocs = False
localisation = en_GB
hidevscroll = False
hidehscroll = False
lastnotes = 0x0
nativefont = True

[Sizes]
mainwindow = 1200, 650
welcome = 800, 550
preferences = 700, 615
mainpane = 300, 800
viewpane = 500, 150
outlinepane = 500, 150

[Project]
autosaveproject = 60
autosavedoc = 30
emphlabels = True
backuppath = 
backuponclose = False
askbeforebackup = True

[Editor]
textfont = 
width = 700
margin = 40
tabwidth = 40
focuswidth = 800
hidefocusfooter = False
justify = False
autoselect = True
autoreplace = True
repsquotes = True
repdquotes = True
repdash = True
repdots = True
autoscroll = False
autoscrollpos = 30
scrollpastend = True
fmtsquoteopen = ‘
fmtsquoteclose = ’
fmtdquoteopen = “
fmtdquoteclose = ”
fmtpadbefore = 
fmtpadafter = 
fmtpadthin = False
spellcheck = en
showtabsnspaces = False
showlineendings = False
showmultispaces = True
incnoteswcount = True
showfullpath = True
dialogstyle = 2
allowopendial = True
dialogline = 
narratorbreak = 
narratordialog = 
altdialogopen = 
altdialogclose = 
highlightemph = True
stopwhenidle = True
useridletime = 300

[State]
showviewerpanel = True
showedittoolbar = False
showsessiontime = True
viewcomments = True
viewsynopsis = True
searchcase = False
searchword = False
searchregex = False
searchloop = False
searchnextfile = False
searchmatchcap = False
searchprojcase = False
searchprojword = False
searchprojregex = False
<|MERGE_RESOLUTION|>--- conflicted
+++ resolved
@@ -1,13 +1,9 @@
 [Meta]
-<<<<<<< HEAD
-timestamp = 2025-01-11 00:46:32
-=======
 timestamp = 2025-01-26 18:17:44
->>>>>>> 448057ed
 
 [Main]
 font = 
-theme = default_light
+theme = default
 syntax = default_light
 icons = material_rounded_normal
 iconcoltree = theme
@@ -89,4 +85,4 @@
 searchmatchcap = False
 searchprojcase = False
 searchprojword = False
-searchprojregex = False
+searchprojregex = False