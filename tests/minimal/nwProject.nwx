--- conflicted
+++ resolved
@@ -1,23 +1,13 @@
 <?xml version='1.0' encoding='utf-8'?>
-<<<<<<< HEAD
-<novelWriterXML appVersion="1.7-alpha0" hexVersion="0x010700a0" fileVersion="1.4" timeStamp="2022-04-02 19:15:46">
-=======
 <novelWriterXML appVersion="1.7-alpha0" hexVersion="0x010700a0" fileVersion="1.4" timeStamp="2022-04-03 21:36:18">
->>>>>>> 23fd6b81
   <project>
     <name>Test Minimal</name>
     <title>Minimal</title>
     <author>Jane Doe</author>
     <author>John Doh</author>
-<<<<<<< HEAD
-    <saveCount>13</saveCount>
-    <autoCount>2</autoCount>
-    <editTime>134</editTime>
-=======
     <saveCount>14</saveCount>
     <autoCount>2</autoCount>
     <editTime>135</editTime>
->>>>>>> 23fd6b81
   </project>
   <settings>
     <doBackup>True</doBackup>
