# -*- coding: utf-8 -*-
"""novelWriter Main GUI Class Tester
"""

import nw, pytest, sys
from nwtools import *

from os import path, unlink
from PyQt5.QtCore import Qt

from nw.gui.dialogs.projecteditor import GuiProjectEditor
from nw.gui.dialogs.itemeditor    import GuiItemEditor

from nw.constants import *

keyDelay  = 10
stepDelay = 50

@pytest.mark.gui
def testMainWindows(qtbot, nwTempGUI, nwRef, nwTemp):
    nwGUI = nw.main(["--testmode","--config=%s" % nwTempGUI, "--data=%s" % nwTemp])
    qtbot.addWidget(nwGUI)
    nwGUI.show()
    qtbot.waitForWindowShown(nwGUI)
    qtbot.wait(stepDelay)

    # Create new, save, close project
    nwGUI.theProject.handleSeed = 42
    assert nwGUI.newProject(nwTempGUI, True)
    assert nwGUI.saveProject()
    assert nwGUI.closeProject()

    assert len(nwGUI.theProject.projTree) == 0
    assert len(nwGUI.theProject.treeOrder) == 0
    assert len(nwGUI.theProject.treeRoots) == 0
    assert nwGUI.theProject.trashRoot is None
    assert nwGUI.theProject.projPath is None
    assert nwGUI.theProject.projMeta is None
    assert nwGUI.theProject.projFile == "nwProject.nwx"
    assert nwGUI.theProject.projName == ""
    assert nwGUI.theProject.bookTitle == ""
    assert len(nwGUI.theProject.bookAuthors) == 0
    assert nwGUI.theProject.spellCheck == False

    # Check the files
    projFile = path.join(nwTempGUI,"nwProject.nwx")
    assert cmpFiles(projFile, path.join(nwRef,"gui","0_nwProject.nwx"), [2])
    qtbot.wait(stepDelay)

    # qtbot.stopForInteraction()

    # Re-open project
    assert nwGUI.openProject(nwTempGUI)
    qtbot.wait(stepDelay)

    # Check that we loaded the data
    assert len(nwGUI.theProject.projTree) == 6
    assert len(nwGUI.theProject.treeOrder) == 6
    assert len(nwGUI.theProject.treeRoots) == 4
    assert nwGUI.theProject.trashRoot is None
    assert nwGUI.theProject.projPath == nwTempGUI
    assert nwGUI.theProject.projMeta == path.join(nwTempGUI,"meta")
    assert nwGUI.theProject.projFile == "nwProject.nwx"
    assert nwGUI.theProject.projName == ""
    assert nwGUI.theProject.bookTitle == ""
    assert len(nwGUI.theProject.bookAuthors) == 0
    assert nwGUI.theProject.spellCheck == False

    # Check that tree items have been created
    assert nwGUI.treeView._getTreeItem("73475cb40a568") is not None
    assert nwGUI.treeView._getTreeItem("25fc0e7096fc6") is not None
    assert nwGUI.treeView._getTreeItem("31489056e0916") is not None
    assert nwGUI.treeView._getTreeItem("44cb730c42048") is not None
    assert nwGUI.treeView._getTreeItem("71ee45a3c0db9") is not None
    assert nwGUI.treeView._getTreeItem("811786ad1ae74") is not None

    nwGUI.mainMenu.aSpellCheck.setChecked(True)
    assert nwGUI.mainMenu._toggleSpellCheck()

    # Add a Character File
    nwGUI.setFocus(1)
    nwGUI.treeView.clearSelection()
    nwGUI.treeView._getTreeItem("44cb730c42048").setSelected(True)
    nwGUI.treeView.newTreeItem(nwItemType.FILE, None)
    assert nwGUI.openSelectedItem()

    # Type something into the document
    nwGUI.setFocus(2)
    for c in "# Jane Doe":
        qtbot.keyClick(nwGUI.docEditor, c, delay=keyDelay)
    qtbot.keyClick(nwGUI.docEditor, Qt.Key_Return, delay=keyDelay)
    qtbot.keyClick(nwGUI.docEditor, Qt.Key_Return, delay=keyDelay)
    for c in "@tag: Jane":
        qtbot.keyClick(nwGUI.docEditor, c, delay=keyDelay)
    qtbot.keyClick(nwGUI.docEditor, Qt.Key_Return, delay=keyDelay)
    qtbot.keyClick(nwGUI.docEditor, Qt.Key_Return, delay=keyDelay)
    for c in "This is a file about Jane.":
        qtbot.keyClick(nwGUI.docEditor, c, delay=keyDelay)
    qtbot.keyClick(nwGUI.docEditor, Qt.Key_Return, delay=keyDelay)

    # Add a Plot File
    nwGUI.setFocus(1)
    nwGUI.treeView.clearSelection()
    nwGUI.treeView._getTreeItem("71ee45a3c0db9").setSelected(True)
    nwGUI.treeView.newTreeItem(nwItemType.FILE, None)
    assert nwGUI.openSelectedItem()

    # Type something into the document
    nwGUI.setFocus(2)
    for c in "# Main Plot":
        qtbot.keyClick(nwGUI.docEditor, c, delay=keyDelay)
    qtbot.keyClick(nwGUI.docEditor, Qt.Key_Return, delay=keyDelay)
    qtbot.keyClick(nwGUI.docEditor, Qt.Key_Return, delay=keyDelay)
    for c in "@tag: MainPlot":
        qtbot.keyClick(nwGUI.docEditor, c, delay=keyDelay)
    qtbot.keyClick(nwGUI.docEditor, Qt.Key_Return, delay=keyDelay)
    qtbot.keyClick(nwGUI.docEditor, Qt.Key_Return, delay=keyDelay)
    for c in "This is a file detailing the main plot.":
        qtbot.keyClick(nwGUI.docEditor, c, delay=keyDelay)
    qtbot.keyClick(nwGUI.docEditor, Qt.Key_Return, delay=keyDelay)

    # Add a World File
    nwGUI.setFocus(1)
    nwGUI.treeView.clearSelection()
    nwGUI.treeView._getTreeItem("811786ad1ae74").setSelected(True)
    nwGUI.treeView.newTreeItem(nwItemType.FILE, None)
    assert nwGUI.openSelectedItem()

    # Type something into the document
    nwGUI.setFocus(2)
    for c in "# Main Location":
        qtbot.keyClick(nwGUI.docEditor, c, delay=keyDelay)
    qtbot.keyClick(nwGUI.docEditor, Qt.Key_Return, delay=keyDelay)
    qtbot.keyClick(nwGUI.docEditor, Qt.Key_Return, delay=keyDelay)
    for c in "@tag: Home":
        qtbot.keyClick(nwGUI.docEditor, c, delay=keyDelay)
    qtbot.keyClick(nwGUI.docEditor, Qt.Key_Return, delay=keyDelay)
    qtbot.keyClick(nwGUI.docEditor, Qt.Key_Return, delay=keyDelay)
    for c in "This is a file describing Jane's home.":
        qtbot.keyClick(nwGUI.docEditor, c, delay=keyDelay)
    qtbot.keyClick(nwGUI.docEditor, Qt.Key_Return, delay=keyDelay)

    # Select the 'New Scene' file
    nwGUI.setFocus(1)
    nwGUI.treeView.clearSelection()
    nwGUI.treeView._getTreeItem("73475cb40a568").setExpanded(True)
    nwGUI.treeView._getTreeItem("25fc0e7096fc6").setExpanded(True)
    nwGUI.treeView._getTreeItem("31489056e0916").setSelected(True)
    assert nwGUI.openSelectedItem()

    # Type something into the document
    nwGUI.setFocus(2)
    for c in "# Novel":
        qtbot.keyClick(nwGUI.docEditor, c, delay=keyDelay)
    qtbot.keyClick(nwGUI.docEditor, Qt.Key_Return, delay=keyDelay)
    qtbot.keyClick(nwGUI.docEditor, Qt.Key_Return, delay=keyDelay)

    for c in "## Chapter":
        qtbot.keyClick(nwGUI.docEditor, c, delay=keyDelay)
    qtbot.keyClick(nwGUI.docEditor, Qt.Key_Return, delay=keyDelay)
    qtbot.keyClick(nwGUI.docEditor, Qt.Key_Return, delay=keyDelay)

    for c in "@pov: Jane":
        qtbot.keyClick(nwGUI.docEditor, c, delay=keyDelay)
    qtbot.keyClick(nwGUI.docEditor, Qt.Key_Return, delay=keyDelay)
    for c in "@plot: MainPlot":
        qtbot.keyClick(nwGUI.docEditor, c, delay=keyDelay)
    qtbot.keyClick(nwGUI.docEditor, Qt.Key_Return, delay=keyDelay)
    qtbot.keyClick(nwGUI.docEditor, Qt.Key_Return, delay=keyDelay)

    for c in "### Scene":
        qtbot.keyClick(nwGUI.docEditor, c, delay=keyDelay)
    qtbot.keyClick(nwGUI.docEditor, Qt.Key_Return, delay=keyDelay)
    qtbot.keyClick(nwGUI.docEditor, Qt.Key_Return, delay=keyDelay)

    for c in "% How about a comment?":
        qtbot.keyClick(nwGUI.docEditor, c, delay=keyDelay)
    qtbot.keyClick(nwGUI.docEditor, Qt.Key_Return, delay=keyDelay)
    for c in "@pov: Jane":
        qtbot.keyClick(nwGUI.docEditor, c, delay=keyDelay)
    qtbot.keyClick(nwGUI.docEditor, Qt.Key_Return, delay=keyDelay)
    for c in "@plot: MainPlot":
        qtbot.keyClick(nwGUI.docEditor, c, delay=keyDelay)
    qtbot.keyClick(nwGUI.docEditor, Qt.Key_Return, delay=keyDelay)
    for c in "@location: Home":
        qtbot.keyClick(nwGUI.docEditor, c, delay=keyDelay)
    qtbot.keyClick(nwGUI.docEditor, Qt.Key_Return, delay=keyDelay)
    qtbot.keyClick(nwGUI.docEditor, Qt.Key_Return, delay=keyDelay)

    for c in "#### Some Section":
        qtbot.keyClick(nwGUI.docEditor, c, delay=keyDelay)
    qtbot.keyClick(nwGUI.docEditor, Qt.Key_Return, delay=keyDelay)
    qtbot.keyClick(nwGUI.docEditor, Qt.Key_Return, delay=keyDelay)

    for c in "@char: Jane":
        qtbot.keyClick(nwGUI.docEditor, c, delay=keyDelay)
    qtbot.keyClick(nwGUI.docEditor, Qt.Key_Return, delay=keyDelay)
    qtbot.keyClick(nwGUI.docEditor, Qt.Key_Return, delay=keyDelay)

    for c in "This is a paragraph of dummy text.":
        qtbot.keyClick(nwGUI.docEditor, c, delay=keyDelay)
    qtbot.keyClick(nwGUI.docEditor, Qt.Key_Return, delay=keyDelay)
    qtbot.keyClick(nwGUI.docEditor, Qt.Key_Return, delay=keyDelay)

    for c in "This is another paragraph of much longer dummy text. It is in fact very very dumb dummy text! ":
        qtbot.keyClick(nwGUI.docEditor, c, delay=keyDelay)
    for c in "We can also try replacing \"quotes\", even single's quotes are replaced. ":
        qtbot.keyClick(nwGUI.docEditor, c, delay=keyDelay)
    for c in "We can hyphen-ate, make dashes -- and even longer dashes --- if we want. ":
        qtbot.keyClick(nwGUI.docEditor, c, delay=keyDelay)
    for c in "Ellipsis? Not a problem either ... ":
        qtbot.keyClick(nwGUI.docEditor, c, delay=keyDelay)
    qtbot.keyClick(nwGUI.docEditor, Qt.Key_Return, delay=keyDelay)
    qtbot.keyClick(nwGUI.docEditor, Qt.Key_Return, delay=keyDelay)

    qtbot.wait(stepDelay)
    nwGUI.docEditor.wCounter.run()
    qtbot.wait(stepDelay)

    # Save the document
    assert nwGUI.docEditor.docChanged
    assert nwGUI.saveDocument()
    assert not nwGUI.docEditor.docChanged
    qtbot.wait(stepDelay)
    nwGUI.rebuildIndex()
    qtbot.wait(stepDelay)

    # Open and view the edited document
    nwGUI.setFocus(3)
    assert nwGUI.openDocument("31489056e0916")
    assert nwGUI.viewDocument("31489056e0916")
    qtbot.wait(stepDelay)
    assert nwGUI.saveProject()
    assert nwGUI.closeDocViewer()
    qtbot.wait(stepDelay)

    # Check the files
    refFile = path.join(nwTempGUI,"nwProject.nwx")
    assert cmpFiles(refFile, path.join(nwRef,"gui","1_nwProject.nwx"), [2])
    refFile = path.join(nwTempGUI,"data_0","2d20bbd7e394_main.nwd")
    assert cmpFiles(refFile, path.join(nwRef,"gui","1_2d20bbd7e394_main.nwd"))
    refFile = path.join(nwTempGUI,"data_2","fca346db6561_main.nwd")
    assert cmpFiles(refFile, path.join(nwRef,"gui","1_fca346db6561_main.nwd"))
    refFile = path.join(nwTempGUI,"data_3","1489056e0916_main.nwd")
    assert cmpFiles(refFile, path.join(nwRef,"gui","1_1489056e0916_main.nwd"))
    refFile = path.join(nwTempGUI,"data_7","688b6ef52555_main.nwd")
    assert cmpFiles(refFile, path.join(nwRef,"gui","1_688b6ef52555_main.nwd"))

    nwGUI.closeMain()
    # qtbot.stopForInteraction()

@pytest.mark.gui
<<<<<<< HEAD
def testProjectEditor(qtbot, nwTempGUI, nwRef):
    nwGUI = nw.main(["--testmode","--config=%s" % nwTempGUI])
=======
def testTimeLineView(qtbot, nwTempGUI, nwRef, nwTemp):
    nwGUI = nw.main(["--testmode","--config=%s" % nwTempGUI, "--data=%s" % nwTemp])
    qtbot.addWidget(nwGUI)
    nwGUI.show()
    qtbot.waitForWindowShown(nwGUI)
    qtbot.wait(stepDelay)

    # Create new, save, open project
    nwGUI.theProject.handleSeed = 42
    assert nwGUI.openProject(nwTempGUI)
    qtbot.wait(stepDelay)

    timeLine = GuiTimeLineView(nwGUI, nwGUI.theProject, nwGUI.theIndex)
    qtbot.addWidget(timeLine)

    assert timeLine.numRows == 4
    assert timeLine.numCols == 3

    # qtbot.stopForInteraction()
    nwGUI.closeMain()

@pytest.mark.gui
def testProjectEditor(qtbot, nwTempGUI, nwRef, nwTemp):
    nwGUI = nw.main(["--testmode","--config=%s" % nwTempGUI, "--data=%s" % nwTemp])
>>>>>>> 2fcbcae4
    qtbot.addWidget(nwGUI)
    nwGUI.show()
    qtbot.waitForWindowShown(nwGUI)
    qtbot.wait(stepDelay)

    # Create new, save, open project
    nwGUI.theProject.handleSeed = 42
    assert nwGUI.newProject(nwTempGUI, True)
    nwGUI.mainConf.backupPath = nwTempGUI

    projEdit = GuiProjectEditor(nwGUI, nwGUI.theProject)
    qtbot.addWidget(projEdit)

    for c in "Project Name":
        qtbot.keyClick(projEdit.tabMain.editName, c, delay=keyDelay)
    for c in "Project Title":
        qtbot.keyClick(projEdit.tabMain.editTitle, c, delay=keyDelay)
    for c in "Jane Doe":
        qtbot.keyClick(projEdit.tabMain.editAuthors, c, delay=keyDelay)
    qtbot.keyClick(projEdit.tabMain.editAuthors, Qt.Key_Return, delay=keyDelay)
    for c in "John Doh":
        qtbot.keyClick(projEdit.tabMain.editAuthors, c, delay=keyDelay)

    # Test Status Tab
    projEdit.tabWidget.setCurrentWidget(projEdit.tabStatus)
    projEdit.tabStatus.listBox.item(2).setSelected(True)
    qtbot.mouseClick(projEdit.tabStatus.delButton, Qt.LeftButton)
    qtbot.mouseClick(projEdit.tabStatus.newButton, Qt.LeftButton)
    projEdit.tabStatus.listBox.item(3).setSelected(True)
    for n in range(8):
        qtbot.keyClick(projEdit.tabStatus.editName, Qt.Key_Backspace, delay=keyDelay)
    for c in "Final":
        qtbot.keyClick(projEdit.tabStatus.editName, c, delay=keyDelay)
    qtbot.mouseClick(projEdit.tabStatus.saveButton, Qt.LeftButton)

    # Auto-Replace Tab
    projEdit.tabWidget.setCurrentWidget(projEdit.tabReplace)

    qtbot.mouseClick(projEdit.tabReplace.addButton, Qt.LeftButton)
    projEdit.tabReplace.listBox.topLevelItem(0).setSelected(True)
    for c in "Th is ":
        qtbot.keyClick(projEdit.tabReplace.editKey, c, delay=keyDelay)
    for c in "With This Stuff ":
        qtbot.keyClick(projEdit.tabReplace.editValue, c, delay=keyDelay)
    qtbot.mouseClick(projEdit.tabReplace.saveButton, Qt.LeftButton)

    projEdit.tabReplace.listBox.clearSelection()
    qtbot.mouseClick(projEdit.tabReplace.addButton, Qt.LeftButton)
    projEdit.tabReplace.listBox.topLevelItem(0).setSelected(True)
    for c in "Delete":
        qtbot.keyClick(projEdit.tabReplace.editKey, c, delay=keyDelay)
    for c in "This Stuff":
        qtbot.keyClick(projEdit.tabReplace.editValue, c, delay=keyDelay)
    qtbot.mouseClick(projEdit.tabReplace.saveButton, Qt.LeftButton)

    projEdit.tabReplace.listBox.clearSelection()
    projEdit.tabReplace.listBox.topLevelItem(0).setSelected(True)
    qtbot.mouseClick(projEdit.tabReplace.delButton, Qt.LeftButton)

    projEdit._doSave()

    # Open again, and check project settings
    projEdit = GuiProjectEditor(nwGUI, nwGUI.theProject)
    qtbot.addWidget(projEdit)
    assert projEdit.tabMain.editName.text()  == "Project Name"
    assert projEdit.tabMain.editTitle.text() == "Project Title"
    theAuth = projEdit.tabMain.editAuthors.toPlainText().strip().splitlines()
    assert len(theAuth) == 2
    assert theAuth[0] == "Jane Doe"
    assert theAuth[1] == "John Doh"

    projEdit._doClose()

    qtbot.wait(stepDelay)
    assert nwGUI.saveProject()
    qtbot.wait(stepDelay)

    # Check the files
    projFile = path.join(nwTempGUI,"nwProject.nwx")
    assert cmpFiles(projFile, path.join(nwRef,"gui","2_nwProject.nwx"), [2])

    nwGUI.closeMain()
    # qtbot.stopForInteraction()

@pytest.mark.gui
def testItemEditor(qtbot, nwTempGUI, nwRef, nwTemp):
    nwGUI = nw.main(["--testmode","--config=%s" % nwTempGUI, "--data=%s" % nwTemp])
    qtbot.addWidget(nwGUI)
    nwGUI.show()
    qtbot.waitForWindowShown(nwGUI)
    qtbot.wait(stepDelay)

    # Create new, save, open project
    nwGUI.theProject.handleSeed = 42
    assert nwGUI.newProject(nwTempGUI, True)

    itemEdit = GuiItemEditor(nwGUI, nwGUI.theProject, "31489056e0916")
    qtbot.addWidget(itemEdit)

    assert itemEdit.editName.text()          == "New Scene"
    assert itemEdit.editStatus.currentData() == "New"
    assert itemEdit.editLayout.currentData() == nwItemLayout.SCENE

    for c in "Just a Page":
        qtbot.keyClick(itemEdit.editName, c, delay=keyDelay)
    itemEdit.editStatus.setCurrentIndex(1)
    layoutIdx = itemEdit.editLayout.findData(nwItemLayout.PAGE)
    itemEdit.editLayout.setCurrentIndex(layoutIdx)

    qtbot.mouseClick(itemEdit.saveButton, Qt.LeftButton)

    itemEdit = GuiItemEditor(nwGUI, nwGUI.theProject, "31489056e0916")
    qtbot.addWidget(itemEdit)
    assert itemEdit.editName.text()          == "Just a Page"
    assert itemEdit.editStatus.currentData() == "Note"
    assert itemEdit.editLayout.currentData() == nwItemLayout.PAGE

    qtbot.mouseClick(itemEdit.closeButton, Qt.LeftButton)

    qtbot.wait(stepDelay)
    assert nwGUI.saveProject()
    qtbot.wait(stepDelay)

    # Check the files
    projFile = path.join(nwTempGUI,"nwProject.nwx")
    assert cmpFiles(projFile, path.join(nwRef,"gui","3_nwProject.nwx"), [2])

    nwGUI.closeMain()
    # qtbot.stopForInteraction()<|MERGE_RESOLUTION|>--- conflicted
+++ resolved
@@ -250,35 +250,8 @@
     # qtbot.stopForInteraction()
 
 @pytest.mark.gui
-<<<<<<< HEAD
-def testProjectEditor(qtbot, nwTempGUI, nwRef):
-    nwGUI = nw.main(["--testmode","--config=%s" % nwTempGUI])
-=======
-def testTimeLineView(qtbot, nwTempGUI, nwRef, nwTemp):
-    nwGUI = nw.main(["--testmode","--config=%s" % nwTempGUI, "--data=%s" % nwTemp])
-    qtbot.addWidget(nwGUI)
-    nwGUI.show()
-    qtbot.waitForWindowShown(nwGUI)
-    qtbot.wait(stepDelay)
-
-    # Create new, save, open project
-    nwGUI.theProject.handleSeed = 42
-    assert nwGUI.openProject(nwTempGUI)
-    qtbot.wait(stepDelay)
-
-    timeLine = GuiTimeLineView(nwGUI, nwGUI.theProject, nwGUI.theIndex)
-    qtbot.addWidget(timeLine)
-
-    assert timeLine.numRows == 4
-    assert timeLine.numCols == 3
-
-    # qtbot.stopForInteraction()
-    nwGUI.closeMain()
-
-@pytest.mark.gui
 def testProjectEditor(qtbot, nwTempGUI, nwRef, nwTemp):
     nwGUI = nw.main(["--testmode","--config=%s" % nwTempGUI, "--data=%s" % nwTemp])
->>>>>>> 2fcbcae4
     qtbot.addWidget(nwGUI)
     nwGUI.show()
     qtbot.waitForWindowShown(nwGUI)
