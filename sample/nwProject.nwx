--- conflicted
+++ resolved
@@ -1,11 +1,8 @@
 <?xml version='1.0' encoding='utf-8'?>
-<<<<<<< HEAD
-<novelWriterXML appVersion="2.8" hexVersion="0x020800f0" fileVersion="1.5" fileRevision="6" timeStamp="2025-12-14 19:25:56">
-  <project id="e2be99af-f9bf-4403-857a-c3d1ac25abea" saveCount="2307" autoCount="428" editTime="109325">
-=======
-<novelWriterXML appVersion="2.9a0" hexVersion="0x020900a0" fileVersion="1.5" fileRevision="6" timeStamp="2025-11-30 14:30:16">
-  <project id="e2be99af-f9bf-4403-857a-c3d1ac25abea" saveCount="2307" autoCount="428" editTime="109330">
->>>>>>> 9a58f267
+<novelWriterXML appVersion="2.9a0" hexVersion="0x020900a0" fileVersion="1.5" fileRevision="6"
+  timeStamp="2025-11-30 14:30:16">
+  <project id="e2be99af-f9bf-4403-857a-c3d1ac25abea" saveCount="2307" autoCount="428"
+    editTime="109330">
     <name>Sample Project</name>
     <author>Jane Smith</author>
   </project>
@@ -43,155 +40,200 @@
     </importance>
   </settings>
   <content items="38" novelWords="5561" notesWords="601" novelChars="29419" notesChars="3295">
-    <item handle="7031beac91f75" parent="None" root="7031beac91f75" order="0" type="ROOT" class="NOVEL">
+    <item handle="7031beac91f75" parent="None" root="7031beac91f75" order="0" type="ROOT"
+      class="NOVEL">
       <meta expanded="yes" />
       <name status="sc24b8f" import="ia857f0">Novel</name>
     </item>
-    <item handle="53b69b83cdafc" parent="7031beac91f75" root="7031beac91f75" order="0" type="FILE" class="NOVEL" layout="DOCUMENT">
+    <item handle="53b69b83cdafc" parent="7031beac91f75" root="7031beac91f75" order="0" type="FILE"
+      class="NOVEL" layout="DOCUMENT">
       <meta expanded="no" heading="H1" charCount="283" wordCount="50" paraCount="5" cursorPos="413" />
       <name status="sc24b8f" import="ia857f0" active="yes">Title Page</name>
     </item>
-    <item handle="974e400180a99" parent="7031beac91f75" root="7031beac91f75" order="1" type="FILE" class="NOVEL" layout="DOCUMENT">
-      <meta expanded="no" heading="H0" charCount="1005" wordCount="172" paraCount="3" cursorPos="1047" />
+    <item handle="974e400180a99" parent="7031beac91f75" root="7031beac91f75" order="1" type="FILE"
+      class="NOVEL" layout="DOCUMENT">
+      <meta expanded="no" heading="H0" charCount="1005" wordCount="172" paraCount="3"
+        cursorPos="1047" />
       <name status="sf12341" import="ia857f0" active="yes">Introduction</name>
     </item>
-    <item handle="edca4be2fcaf8" parent="7031beac91f75" root="7031beac91f75" order="2" type="FILE" class="NOVEL" layout="DOCUMENT">
+    <item handle="edca4be2fcaf8" parent="7031beac91f75" root="7031beac91f75" order="2" type="FILE"
+      class="NOVEL" layout="DOCUMENT">
       <meta expanded="no" heading="H1" charCount="88" wordCount="16" paraCount="1" cursorPos="99" />
       <name status="s90e6c9" import="ia857f0" active="yes">Part One</name>
     </item>
-    <item handle="6a2d6d5f4f401" parent="7031beac91f75" root="7031beac91f75" order="3" type="FILE" class="NOVEL" layout="DOCUMENT">
-      <meta expanded="yes" heading="H2" charCount="467" wordCount="78" paraCount="2" cursorPos="1125" />
+    <item handle="6a2d6d5f4f401" parent="7031beac91f75" root="7031beac91f75" order="3" type="FILE"
+      class="NOVEL" layout="DOCUMENT">
+      <meta expanded="yes" heading="H2" charCount="467" wordCount="78" paraCount="2"
+        cursorPos="1125" />
       <name status="sf24ce6" import="ia857f0" active="yes">Basic Formatting</name>
     </item>
-    <item handle="636b6aa9b697b" parent="6a2d6d5f4f401" root="7031beac91f75" order="0" type="FILE" class="NOVEL" layout="DOCUMENT">
-      <meta expanded="no" heading="H3" charCount="3003" wordCount="530" paraCount="16" cursorPos="732" />
+    <item handle="636b6aa9b697b" parent="6a2d6d5f4f401" root="7031beac91f75" order="0" type="FILE"
+      class="NOVEL" layout="DOCUMENT">
+      <meta expanded="no" heading="H3" charCount="3003" wordCount="530" paraCount="16"
+        cursorPos="732" />
       <name status="s90e6c9" import="ia857f0" active="yes">Making a Scene</name>
     </item>
-    <item handle="bc0cbd2a407f3" parent="6a2d6d5f4f401" root="7031beac91f75" order="1" type="FILE" class="NOVEL" layout="DOCUMENT">
+    <item handle="bc0cbd2a407f3" parent="6a2d6d5f4f401" root="7031beac91f75" order="1" type="FILE"
+      class="NOVEL" layout="DOCUMENT">
       <meta expanded="no" heading="H3" charCount="548" wordCount="108" paraCount="3" cursorPos="650" />
       <name status="s90e6c9" import="ia857f0" active="yes">Another Scene</name>
     </item>
-    <item handle="ba8a28a246524" parent="7031beac91f75" root="7031beac91f75" order="4" type="FILE" class="NOVEL" layout="DOCUMENT">
-      <meta expanded="no" heading="H2" charCount="617" wordCount="101" paraCount="3" cursorPos="1182" />
+    <item handle="ba8a28a246524" parent="7031beac91f75" root="7031beac91f75" order="4" type="FILE"
+      class="NOVEL" layout="DOCUMENT">
+      <meta expanded="no" heading="H2" charCount="617" wordCount="101" paraCount="3"
+        cursorPos="1182" />
       <name status="s78ea90" import="ia857f0" active="yes">Interlude</name>
     </item>
-    <item handle="96b68994dfa3d" parent="7031beac91f75" root="7031beac91f75" order="5" type="FILE" class="NOVEL" layout="NOTE">
-      <meta expanded="no" heading="H1" charCount="1909" wordCount="346" paraCount="7" cursorPos="1007" />
+    <item handle="96b68994dfa3d" parent="7031beac91f75" root="7031beac91f75" order="5" type="FILE"
+      class="NOVEL" layout="NOTE">
+      <meta expanded="no" heading="H1" charCount="1909" wordCount="346" paraCount="7"
+        cursorPos="1007" />
       <name status="sf24ce6" import="ia857f0" active="no">A Note on Structure</name>
     </item>
-    <item handle="88706ddc78b1b" parent="7031beac91f75" root="7031beac91f75" order="6" type="FILE" class="NOVEL" layout="DOCUMENT">
+    <item handle="88706ddc78b1b" parent="7031beac91f75" root="7031beac91f75" order="6" type="FILE"
+      class="NOVEL" layout="DOCUMENT">
       <meta expanded="yes" heading="H2" charCount="95" wordCount="18" paraCount="1" cursorPos="376" />
       <name status="s90e6c9" import="ia857f0" active="yes">So it Begins</name>
     </item>
-    <item handle="b4fef342a2591" parent="88706ddc78b1b" root="7031beac91f75" order="0" type="FILE" class="NOVEL" layout="DOCUMENT">
+    <item handle="b4fef342a2591" parent="88706ddc78b1b" root="7031beac91f75" order="0" type="FILE"
+      class="NOVEL" layout="DOCUMENT">
       <meta expanded="no" heading="H3" charCount="135" wordCount="27" paraCount="1" cursorPos="184" />
       <name status="sd51c5b" import="ia857f0" active="yes">Where is John?</name>
     </item>
-    <item handle="ae7339df26ded" parent="88706ddc78b1b" root="7031beac91f75" order="1" type="FILE" class="NOVEL" layout="DOCUMENT">
+    <item handle="ae7339df26ded" parent="88706ddc78b1b" root="7031beac91f75" order="1" type="FILE"
+      class="NOVEL" layout="DOCUMENT">
       <meta expanded="no" heading="H3" charCount="189" wordCount="37" paraCount="1" cursorPos="237" />
       <name status="sd51c5b" import="ia857f0" active="yes">We Found John!</name>
     </item>
-    <item handle="d2d81f4831814" parent="None" root="d2d81f4831814" order="1" type="ROOT" class="NOVEL">
+    <item handle="d2d81f4831814" parent="None" root="d2d81f4831814" order="1" type="ROOT"
+      class="NOVEL">
       <meta expanded="yes" />
       <name status="s936325" import="ia857f0">Alice in Wonderland (Sample)</name>
     </item>
-    <item handle="e994f7528cbfa" parent="d2d81f4831814" root="d2d81f4831814" order="0" type="FILE" class="NOVEL" layout="DOCUMENT">
+    <item handle="e994f7528cbfa" parent="d2d81f4831814" root="d2d81f4831814" order="0" type="FILE"
+      class="NOVEL" layout="DOCUMENT">
       <meta expanded="no" heading="H1" charCount="535" wordCount="94" paraCount="3" cursorPos="569" />
       <name status="s936325" import="ia857f0" active="yes">Title Page</name>
     </item>
-    <item handle="806f17f87c4ff" parent="d2d81f4831814" root="d2d81f4831814" order="1" type="FILE" class="NOVEL" layout="DOCUMENT">
+    <item handle="806f17f87c4ff" parent="d2d81f4831814" root="d2d81f4831814" order="1" type="FILE"
+      class="NOVEL" layout="DOCUMENT">
       <meta expanded="yes" heading="H2" charCount="20" wordCount="3" paraCount="0" cursorPos="24" />
       <name status="s936325" import="ia857f0" active="yes">Down the Rabbit-Hole</name>
     </item>
-    <item handle="b15d3642b4cdd" parent="806f17f87c4ff" root="d2d81f4831814" order="0" type="FILE" class="NOVEL" layout="DOCUMENT">
-      <meta expanded="no" heading="H3" charCount="8494" wordCount="1626" paraCount="17" cursorPos="88" />
+    <item handle="b15d3642b4cdd" parent="806f17f87c4ff" root="d2d81f4831814" order="0" type="FILE"
+      class="NOVEL" layout="DOCUMENT">
+      <meta expanded="no" heading="H3" charCount="8494" wordCount="1626" paraCount="17"
+        cursorPos="88" />
       <name status="s936325" import="ia857f0" active="yes">Alice getting very tired</name>
     </item>
-    <item handle="4f30ee54cca20" parent="806f17f87c4ff" root="d2d81f4831814" order="1" type="FILE" class="NOVEL" layout="DOCUMENT">
+    <item handle="4f30ee54cca20" parent="806f17f87c4ff" root="d2d81f4831814" order="1" type="FILE"
+      class="NOVEL" layout="DOCUMENT">
       <meta expanded="no" heading="H3" charCount="2759" wordCount="529" paraCount="7" cursorPos="28" />
       <name status="s936325" import="ia857f0" active="yes">What a curious feeling!</name>
     </item>
-    <item handle="41d90278407a6" parent="d2d81f4831814" root="d2d81f4831814" order="2" type="FILE" class="NOVEL" layout="DOCUMENT">
+    <item handle="41d90278407a6" parent="d2d81f4831814" root="d2d81f4831814" order="2" type="FILE"
+      class="NOVEL" layout="DOCUMENT">
       <meta expanded="yes" heading="H2" charCount="17" wordCount="4" paraCount="0" cursorPos="21" />
       <name status="s936325" import="ia857f0" active="yes">The Pool of Tears</name>
     </item>
-    <item handle="d8a090b75c1ad" parent="41d90278407a6" root="d2d81f4831814" order="0" type="FILE" class="NOVEL" layout="DOCUMENT">
-      <meta expanded="no" heading="H3" charCount="10882" wordCount="2116" paraCount="26" cursorPos="29" />
+    <item handle="d8a090b75c1ad" parent="41d90278407a6" root="d2d81f4831814" order="0" type="FILE"
+      class="NOVEL" layout="DOCUMENT">
+      <meta expanded="no" heading="H3" charCount="10882" wordCount="2116" paraCount="26"
+        cursorPos="29" />
       <name status="s936325" import="ia857f0" active="yes">Curiouser and curiouser!</name>
     </item>
-    <item handle="f6622b4617424" parent="None" root="f6622b4617424" order="2" type="ROOT" class="CHARACTER">
+    <item handle="f6622b4617424" parent="None" root="f6622b4617424" order="2" type="ROOT"
+      class="CHARACTER">
       <meta expanded="yes" />
       <name status="sf12341" import="ia857f0">Characters</name>
     </item>
-    <item handle="f7e2d9f330615" parent="f6622b4617424" root="f6622b4617424" order="0" type="FOLDER" class="CHARACTER">
+    <item handle="f7e2d9f330615" parent="f6622b4617424" root="f6622b4617424" order="0" type="FOLDER"
+      class="CHARACTER">
       <meta expanded="yes" />
       <name status="sf12341" import="ia857f0">Example Characters</name>
     </item>
-    <item handle="bb2c23b3c42cc" parent="f7e2d9f330615" root="f6622b4617424" order="0" type="FILE" class="CHARACTER" layout="NOTE">
+    <item handle="bb2c23b3c42cc" parent="f7e2d9f330615" root="f6622b4617424" order="0" type="FILE"
+      class="CHARACTER" layout="NOTE">
       <meta expanded="no" heading="H1" charCount="482" wordCount="88" paraCount="2" cursorPos="557" />
       <name status="sf12341" import="i56be10" active="yes">Jane Smith</name>
     </item>
-    <item handle="14298de4d9524" parent="f7e2d9f330615" root="f6622b4617424" order="1" type="FILE" class="CHARACTER" layout="NOTE">
+    <item handle="14298de4d9524" parent="f7e2d9f330615" root="f6622b4617424" order="1" type="FILE"
+      class="CHARACTER" layout="NOTE">
       <meta expanded="no" heading="H1" charCount="487" wordCount="89" paraCount="2" cursorPos="650" />
       <name status="sf12341" import="i2d7a54" active="yes">John and Bob Smith</name>
     </item>
-    <item handle="863bd7a331a1d" parent="f6622b4617424" root="f6622b4617424" order="1" type="FILE" class="CHARACTER" layout="NOTE">
+    <item handle="863bd7a331a1d" parent="f6622b4617424" root="f6622b4617424" order="1" type="FILE"
+      class="CHARACTER" layout="NOTE">
       <meta expanded="no" heading="H1" charCount="49" wordCount="9" paraCount="1" cursorPos="71" />
       <name status="sf12341" import="ia857f0" active="yes">Alice in Wonderland</name>
     </item>
-    <item handle="15c4492bd5107" parent="None" root="15c4492bd5107" order="3" type="ROOT" class="WORLD">
+    <item handle="15c4492bd5107" parent="None" root="15c4492bd5107" order="3" type="ROOT"
+      class="WORLD">
       <meta expanded="yes" />
       <name status="sf12341" import="ia857f0">Locations</name>
     </item>
-    <item handle="b3e74dbc1f584" parent="15c4492bd5107" root="15c4492bd5107" order="0" type="FILE" class="WORLD" layout="NOTE">
+    <item handle="b3e74dbc1f584" parent="15c4492bd5107" root="15c4492bd5107" order="0" type="FILE"
+      class="WORLD" layout="NOTE">
       <meta expanded="no" heading="H1" charCount="121" wordCount="23" paraCount="1" cursorPos="192" />
       <name status="sf12341" import="i2d7a54" active="yes">Earth</name>
     </item>
-    <item handle="f1471bef9f2ae" parent="15c4492bd5107" root="15c4492bd5107" order="1" type="FILE" class="WORLD" layout="NOTE">
+    <item handle="f1471bef9f2ae" parent="15c4492bd5107" root="15c4492bd5107" order="1" type="FILE"
+      class="WORLD" layout="NOTE">
       <meta expanded="no" heading="H1" charCount="115" wordCount="24" paraCount="1" cursorPos="133" />
       <name status="sf12341" import="i4a1d39" active="yes">Space</name>
     </item>
-    <item handle="5eaea4e8cdee8" parent="15c4492bd5107" root="15c4492bd5107" order="2" type="FILE" class="WORLD" layout="NOTE">
+    <item handle="5eaea4e8cdee8" parent="15c4492bd5107" root="15c4492bd5107" order="2" type="FILE"
+      class="WORLD" layout="NOTE">
       <meta expanded="no" heading="H1" charCount="28" wordCount="6" paraCount="1" cursorPos="99" />
       <name status="sf12341" import="icfb3a5" active="yes">Mars</name>
     </item>
-    <item handle="9018b32805ca6" parent="15c4492bd5107" root="15c4492bd5107" order="3" type="FILE" class="WORLD" layout="NOTE">
+    <item handle="9018b32805ca6" parent="15c4492bd5107" root="15c4492bd5107" order="3" type="FILE"
+      class="WORLD" layout="NOTE">
       <meta expanded="no" heading="H1" charCount="51" wordCount="9" paraCount="0" cursorPos="112" />
       <name status="sf12341" import="ia857f0" active="yes">Alice in Wonderland</name>
     </item>
-    <item handle="6827118336ac1" parent="None" root="6827118336ac1" order="4" type="ROOT" class="ARCHIVE">
+    <item handle="6827118336ac1" parent="None" root="6827118336ac1" order="4" type="ROOT"
+      class="ARCHIVE">
       <meta expanded="yes" />
       <name status="sf12341" import="ia857f0">Archive</name>
     </item>
-    <item handle="ae9bf3c3ea159" parent="6827118336ac1" root="6827118336ac1" order="0" type="FOLDER" class="ARCHIVE">
+    <item handle="ae9bf3c3ea159" parent="6827118336ac1" root="6827118336ac1" order="0" type="FOLDER"
+      class="ARCHIVE">
       <meta expanded="yes" />
       <name status="sf12341" import="ia857f0">Scenes</name>
     </item>
-    <item handle="8a5deb88c0e97" parent="ae9bf3c3ea159" root="6827118336ac1" order="0" type="FILE" class="ARCHIVE" layout="DOCUMENT">
+    <item handle="8a5deb88c0e97" parent="ae9bf3c3ea159" root="6827118336ac1" order="0" type="FILE"
+      class="ARCHIVE" layout="DOCUMENT">
       <meta expanded="no" heading="H3" charCount="232" wordCount="42" paraCount="1" cursorPos="239" />
       <name status="s90e6c9" import="ia857f0" active="yes">Old File</name>
     </item>
-    <item handle="f4ed1ae756a1f" parent="None" root="f4ed1ae756a1f" order="5" type="ROOT" class="TEMPLATE">
+    <item handle="f4ed1ae756a1f" parent="None" root="f4ed1ae756a1f" order="5" type="ROOT"
+      class="TEMPLATE">
       <meta expanded="yes" />
       <name status="sf12341" import="ia857f0">Templates</name>
     </item>
-    <item handle="5aec885635c85" parent="f4ed1ae756a1f" root="f4ed1ae756a1f" order="0" type="FILE" class="TEMPLATE" layout="DOCUMENT">
+    <item handle="5aec885635c85" parent="f4ed1ae756a1f" root="f4ed1ae756a1f" order="0" type="FILE"
+      class="TEMPLATE" layout="DOCUMENT">
       <meta expanded="no" heading="H3" charCount="9" wordCount="2" paraCount="1" cursorPos="78" />
       <name status="sf12341" import="ia857f0" active="yes">Scene</name>
     </item>
-    <item handle="2a60782759c6f" parent="f4ed1ae756a1f" root="f4ed1ae756a1f" order="1" type="FILE" class="TEMPLATE" layout="DOCUMENT">
+    <item handle="2a60782759c6f" parent="f4ed1ae756a1f" root="f4ed1ae756a1f" order="1" type="FILE"
+      class="TEMPLATE" layout="DOCUMENT">
       <meta expanded="no" heading="H2" charCount="11" wordCount="2" paraCount="1" cursorPos="81" />
       <name status="sf12341" import="ia857f0" active="yes">Chapter</name>
     </item>
-    <item handle="5ee8aebcdebc9" parent="f4ed1ae756a1f" root="f4ed1ae756a1f" order="2" type="FILE" class="TEMPLATE" layout="NOTE">
+    <item handle="5ee8aebcdebc9" parent="f4ed1ae756a1f" root="f4ed1ae756a1f" order="2" type="FILE"
+      class="TEMPLATE" layout="NOTE">
       <meta expanded="no" heading="H1" charCount="53" wordCount="7" paraCount="1" cursorPos="75" />
       <name status="sf12341" import="ia857f0" active="yes">Character Note</name>
     </item>
-    <item handle="98acd8c76c93a" parent="None" root="98acd8c76c93a" order="6" type="ROOT" class="TRASH">
+    <item handle="98acd8c76c93a" parent="None" root="98acd8c76c93a" order="6" type="ROOT"
+      class="TRASH">
       <meta expanded="yes" />
       <name status="sf12341" import="ia857f0">Trash</name>
     </item>
-    <item handle="b8136a5a774a0" parent="98acd8c76c93a" root="98acd8c76c93a" order="0" type="FILE" class="TRASH" layout="DOCUMENT">
+    <item handle="b8136a5a774a0" parent="98acd8c76c93a" root="98acd8c76c93a" order="0" type="FILE"
+      class="TRASH" layout="DOCUMENT">
       <meta expanded="no" heading="H3" charCount="30" wordCount="6" paraCount="1" cursorPos="36" />
       <name status="sf12341" import="ia857f0" active="yes">Delete Me!</name>
     </item>
