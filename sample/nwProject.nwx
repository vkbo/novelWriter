--- conflicted
+++ resolved
@@ -1,23 +1,13 @@
 <?xml version='1.0' encoding='utf-8'?>
-<<<<<<< HEAD
-<novelWriterXML appVersion="1.6.4" hexVersion="0x010604f0" fileVersion="1.3" timeStamp="2022-09-29 19:23:00">
-=======
 <novelWriterXML appVersion="1.7-beta1" hexVersion="0x010700b1" fileVersion="1.4" timeStamp="2022-07-31 18:38:08">
->>>>>>> 9434fe2c
   <project>
     <name>Sample Project</name>
     <title>Sample Project</title>
     <author>Jane Smith</author>
     <author>Jay Doh</author>
-<<<<<<< HEAD
-    <saveCount>1305</saveCount>
-    <autoCount>199</autoCount>
-    <editTime>65071</editTime>
-=======
     <saveCount>1378</saveCount>
     <autoCount>236</autoCount>
     <editTime>69273</editTime>
->>>>>>> 9434fe2c
   </project>
   <settings>
     <doBackup>False</doBackup>
