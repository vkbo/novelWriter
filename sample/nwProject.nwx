<?xml version='1.0' encoding='utf-8'?>
<<<<<<< HEAD
<novelWriterXML appVersion="1.5.4" hexVersion="0x010504f0" fileVersion="1.3" timeStamp="2022-01-04 20:55:08">
=======
<novelWriterXML appVersion="1.6-alpha0" hexVersion="0x010600a0" fileVersion="1.3" timeStamp="2021-12-31 14:54:41">
>>>>>>> 9be25194
  <project>
    <name>Sample Project</name>
    <title>Sample Project</title>
    <author>Jane Smith</author>
    <author>Jay Doh</author>
<<<<<<< HEAD
    <saveCount>1267</saveCount>
    <autoCount>198</autoCount>
    <editTime>62103</editTime>
=======
    <saveCount>1265</saveCount>
    <autoCount>198</autoCount>
    <editTime>62062</editTime>
>>>>>>> 9be25194
  </project>
  <settings>
    <doBackup>False</doBackup>
    <language>en</language>
    <spellCheck>True</spellCheck>
    <spellLang>None</spellLang>
    <autoOutline>True</autoOutline>
    <lastEdited>636b6aa9b697b</lastEdited>
    <lastViewed>636b6aa9b697b</lastViewed>
    <lastWordCount>1206</lastWordCount>
    <novelWordCount>830</novelWordCount>
    <notesWordCount>376</notesWordCount>
    <autoReplace>
      <entry key="A">B</entry>
      <entry key="B">E</entry>
      <entry key="C">D</entry>
    </autoReplace>
    <titleFormat>
      <title>%title%</title>
      <chapter>Chapter %chw%: %title%</chapter>
      <unnumbered>%title%</unnumbered>
      <scene>Scene %ch%.%sc%: %title%</scene>
      <section></section>
    </titleFormat>
    <status>
      <entry blue="100" green="100" red="100">New</entry>
      <entry blue="0" green="50" red="200">Notes</entry>
      <entry blue="0" green="60" red="182">Started</entry>
      <entry blue="0" green="129" red="193">1st Draft</entry>
      <entry blue="0" green="129" red="193">2nd Draft</entry>
      <entry blue="0" green="129" red="193">3rd Draft</entry>
      <entry blue="58" green="180" red="58">Finished</entry>
    </status>
    <importance>
      <entry blue="100" green="100" red="100">None</entry>
      <entry blue="188" green="122" red="0">Minor</entry>
      <entry blue="180" green="0" red="21">Major</entry>
      <entry blue="175" green="0" red="117">Main</entry>
    </importance>
  </settings>
  <content count="25">
    <item handle="7031beac91f75" order="0" parent="None">
      <name>Novel</name>
      <type>ROOT</type>
      <class>NOVEL</class>
      <status>Started</status>
      <expanded>True</expanded>
    </item>
    <item handle="53b69b83cdafc" order="0" parent="7031beac91f75">
      <name>Title Page</name>
      <type>FILE</type>
      <class>NOVEL</class>
      <status>Started</status>
      <exported>True</exported>
      <layout>DOCUMENT</layout>
      <charCount>93</charCount>
      <wordCount>19</wordCount>
      <paraCount>2</paraCount>
      <cursorPos>2</cursorPos>
    </item>
    <item handle="974e400180a99" order="1" parent="7031beac91f75">
      <name>Page</name>
      <type>FILE</type>
      <class>NOVEL</class>
      <status>New</status>
      <exported>True</exported>
      <layout>DOCUMENT</layout>
      <charCount>186</charCount>
      <wordCount>39</wordCount>
      <paraCount>2</paraCount>
      <cursorPos>212</cursorPos>
    </item>
    <item handle="edca4be2fcaf8" order="2" parent="7031beac91f75">
      <name>Part One</name>
      <type>FILE</type>
      <class>NOVEL</class>
      <status>New</status>
      <exported>True</exported>
      <layout>DOCUMENT</layout>
      <charCount>26</charCount>
      <wordCount>6</wordCount>
      <paraCount>1</paraCount>
      <cursorPos>33</cursorPos>
    </item>
    <item handle="e7ded148d6e4a" order="3" parent="7031beac91f75">
      <name>A Folder</name>
      <type>FOLDER</type>
      <class>NOVEL</class>
      <status>1st Draft</status>
      <expanded>True</expanded>
    </item>
    <item handle="6a2d6d5f4f401" order="0" parent="e7ded148d6e4a">
      <name>Chapter One</name>
      <type>FILE</type>
      <class>NOVEL</class>
      <status>Notes</status>
      <exported>True</exported>
      <layout>DOCUMENT</layout>
      <charCount>75</charCount>
      <wordCount>14</wordCount>
      <paraCount>1</paraCount>
      <cursorPos>279</cursorPos>
    </item>
    <item handle="636b6aa9b697b" order="1" parent="e7ded148d6e4a">
      <name>Making a Scene</name>
      <type>FILE</type>
      <class>NOVEL</class>
      <status>1st Draft</status>
      <exported>True</exported>
      <layout>DOCUMENT</layout>
      <charCount>2429</charCount>
      <wordCount>432</wordCount>
      <paraCount>14</paraCount>
      <cursorPos>2</cursorPos>
    </item>
    <item handle="bc0cbd2a407f3" order="2" parent="e7ded148d6e4a">
      <name>Another Scene</name>
      <type>FILE</type>
      <class>NOVEL</class>
      <status>1st Draft</status>
      <exported>True</exported>
      <layout>DOCUMENT</layout>
      <charCount>476</charCount>
      <wordCount>93</wordCount>
      <paraCount>3</paraCount>
      <cursorPos>577</cursorPos>
    </item>
    <item handle="ba8a28a246524" order="3" parent="e7ded148d6e4a">
      <name>Interlude</name>
      <type>FILE</type>
      <class>NOVEL</class>
      <status>New</status>
      <exported>True</exported>
      <layout>DOCUMENT</layout>
      <charCount>617</charCount>
      <wordCount>101</wordCount>
      <paraCount>3</paraCount>
      <cursorPos>4</cursorPos>
    </item>
    <item handle="96b68994dfa3d" order="4" parent="e7ded148d6e4a">
      <name>A Note on Structure</name>
      <type>FILE</type>
      <class>NOVEL</class>
      <status>2nd Draft</status>
      <exported>False</exported>
      <layout>NOTE</layout>
      <charCount>1692</charCount>
      <wordCount>313</wordCount>
      <paraCount>6</paraCount>
      <cursorPos>1110</cursorPos>
    </item>
    <item handle="88706ddc78b1b" order="5" parent="e7ded148d6e4a">
      <name>Chapter Two</name>
      <type>FILE</type>
      <class>NOVEL</class>
      <status>1st Draft</status>
      <exported>True</exported>
      <layout>DOCUMENT</layout>
      <charCount>139</charCount>
      <wordCount>28</wordCount>
      <paraCount>1</paraCount>
      <cursorPos>343</cursorPos>
    </item>
    <item handle="ae7339df26ded" order="6" parent="e7ded148d6e4a">
      <name>We Found John!</name>
      <type>FILE</type>
      <class>NOVEL</class>
      <status>1st Draft</status>
      <exported>True</exported>
      <layout>DOCUMENT</layout>
      <charCount>189</charCount>
      <wordCount>37</wordCount>
      <paraCount>1</paraCount>
      <cursorPos>224</cursorPos>
    </item>
    <item handle="f6622b4617424" order="1" parent="None">
      <name>Characters</name>
      <type>ROOT</type>
      <class>CHARACTER</class>
      <status>None</status>
      <expanded>True</expanded>
    </item>
    <item handle="f7e2d9f330615" order="0" parent="f6622b4617424">
      <name>Main Characters</name>
      <type>FOLDER</type>
      <class>CHARACTER</class>
      <status>None</status>
      <expanded>True</expanded>
    </item>
    <item handle="14298de4d9524" order="0" parent="f7e2d9f330615">
      <name>John Smith</name>
      <type>FILE</type>
      <class>CHARACTER</class>
      <status>Minor</status>
      <exported>True</exported>
      <layout>NOTE</layout>
      <charCount>49</charCount>
      <wordCount>9</wordCount>
      <paraCount>1</paraCount>
      <cursorPos>24</cursorPos>
    </item>
    <item handle="bb2c23b3c42cc" order="1" parent="f7e2d9f330615">
      <name>Jane Smith</name>
      <type>FILE</type>
      <class>CHARACTER</class>
      <status>Major</status>
      <exported>True</exported>
      <layout>NOTE</layout>
      <charCount>55</charCount>
      <wordCount>9</wordCount>
      <paraCount>1</paraCount>
      <cursorPos>25</cursorPos>
    </item>
    <item handle="15c4492bd5107" order="2" parent="None">
      <name>Locations</name>
      <type>ROOT</type>
      <class>WORLD</class>
      <status>None</status>
      <expanded>True</expanded>
    </item>
    <item handle="b3e74dbc1f584" order="0" parent="15c4492bd5107">
      <name>Earth</name>
      <type>FILE</type>
      <class>WORLD</class>
      <status>Main</status>
      <exported>True</exported>
      <layout>NOTE</layout>
      <charCount>76</charCount>
      <wordCount>15</wordCount>
      <paraCount>1</paraCount>
      <cursorPos>20</cursorPos>
    </item>
    <item handle="f1471bef9f2ae" order="1" parent="15c4492bd5107">
      <name>Space</name>
      <type>FILE</type>
      <class>WORLD</class>
      <status>Minor</status>
      <exported>True</exported>
      <layout>NOTE</layout>
      <charCount>115</charCount>
      <wordCount>24</wordCount>
      <paraCount>1</paraCount>
      <cursorPos>133</cursorPos>
    </item>
    <item handle="5eaea4e8cdee8" order="2" parent="15c4492bd5107">
      <name>Mars</name>
      <type>FILE</type>
      <class>WORLD</class>
      <status>Major</status>
      <exported>True</exported>
      <layout>NOTE</layout>
      <charCount>28</charCount>
      <wordCount>6</wordCount>
      <paraCount>1</paraCount>
      <cursorPos>45</cursorPos>
    </item>
    <item handle="6827118336ac1" order="3" parent="None">
      <name>Outtakes</name>
      <type>ROOT</type>
      <class>ARCHIVE</class>
      <status>New</status>
      <expanded>True</expanded>
    </item>
    <item handle="ae9bf3c3ea159" order="0" parent="6827118336ac1">
      <name>Scenes</name>
      <type>FOLDER</type>
      <class>ARCHIVE</class>
      <status>New</status>
      <expanded>True</expanded>
    </item>
    <item handle="8a5deb88c0e97" order="0" parent="ae9bf3c3ea159">
      <name>Old File</name>
      <type>FILE</type>
      <class>NOVEL</class>
      <status>1st Draft</status>
      <exported>True</exported>
      <layout>DOCUMENT</layout>
      <charCount>315</charCount>
      <wordCount>55</wordCount>
      <paraCount>1</paraCount>
      <cursorPos>322</cursorPos>
    </item>
    <item handle="98acd8c76c93a" order="4" parent="None">
      <name>Trash</name>
      <type>TRASH</type>
      <class>TRASH</class>
      <status>None</status>
      <expanded>True</expanded>
    </item>
    <item handle="b8136a5a774a0" order="0" parent="98acd8c76c93a">
      <name>Delete Me!</name>
      <type>FILE</type>
      <class>NOVEL</class>
      <status>New</status>
      <exported>True</exported>
      <layout>DOCUMENT</layout>
      <charCount>30</charCount>
      <wordCount>6</wordCount>
      <paraCount>1</paraCount>
      <cursorPos>36</cursorPos>
    </item>
  </content>
</novelWriterXML><|MERGE_RESOLUTION|>--- conflicted
+++ resolved
@@ -1,23 +1,13 @@
 <?xml version='1.0' encoding='utf-8'?>
-<<<<<<< HEAD
-<novelWriterXML appVersion="1.5.4" hexVersion="0x010504f0" fileVersion="1.3" timeStamp="2022-01-04 20:55:08">
-=======
 <novelWriterXML appVersion="1.6-alpha0" hexVersion="0x010600a0" fileVersion="1.3" timeStamp="2021-12-31 14:54:41">
->>>>>>> 9be25194
   <project>
     <name>Sample Project</name>
     <title>Sample Project</title>
     <author>Jane Smith</author>
     <author>Jay Doh</author>
-<<<<<<< HEAD
-    <saveCount>1267</saveCount>
-    <autoCount>198</autoCount>
-    <editTime>62103</editTime>
-=======
     <saveCount>1265</saveCount>
     <autoCount>198</autoCount>
     <editTime>62062</editTime>
->>>>>>> 9be25194
   </project>
   <settings>
     <doBackup>False</doBackup>
