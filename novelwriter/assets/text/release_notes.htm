--- conflicted
+++ resolved
@@ -2,14 +2,8 @@
 <html>
 <body>
 
-<<<<<<< HEAD
-<h2>Release Notes for 1.5</h2>
-<p><i>Released on 19 September 2021</i></p>
-<p><b>Latest Patch is 1.5.5 from 5 January 2022</b></p>
-=======
 <h2>Release Notes for 1.6 Beta 1</h2>
 <p><i>Released on 4 January 2022</i></p>
->>>>>>> 00b3c3e9
 
 <p>This is a beta release of the next release version, and is intended for testing purposes. Please
 be careful when using this version on live writing projects, and make sure you take frequent
@@ -19,41 +13,5 @@
 
 <p><i>See also the <a href="https://github.com/vkbo/novelWriter/releases">Releases</a> page.</i></p>
 
-<h2>Patch Notes</h2>
-
-<h3>Patch 1.5.1 &ndash; 23 October 2021</h3>
-
-<p>This is a bugfix release that fixes two issues. One related to the Project Details dialog
-missing its translated labels for non-English languages, and a fix concerning switching focus to
-the project tree when the Novel tab is visible. If the Novel tab is selected, the focus shift now
-correctly gives focus to the Novel tree.</p>
-
-<h3>Patch 1.5.2 &ndash; 12 December 2021</h3>
-
-<p>This is a bugfix release that fixes two issues. The first is an issue with an error in the HTML
-output if a paragraph has alignment or indentation tags while at the same time containing
-emphasised text. The second is an issue where the application cannot load a project with spell
-checking enabled if there is something wrong with the spell check package.</p>
-
-<h3>Patch 1.5.3 &ndash; 31 December 2021</h3>
-
-<p>This is a bugfix release that fixes two cosmetic issues. The first fix resolves and issue with
-the emphasis of partition or chapter items in the project tree not changing when the item is
-changed to a scene item. The second fix changes how the Create Root Folder submenu works. Instead
-of disabling the menu entries that are no longer available, they are instead removed. Disabled menu
-entries are not displayed correctly in all colour themes.</p>
-
-<h3>Patch 1.5.4 &ndash; 4 January 2022</h3>
-
-<p>This is a bugfix release that fixes an issues with renderring HTML from a document, either in
-the viewer or the build tool, when there is a greater or lesser than symbol in a text block that
-isn't a plain text paragraph, like for instance a comment or a heading. Any such document would
-fail to render.</p>
-
-<h3>Patch 1.5.5 &ndash; 5 January 2022</h3>
-
-<p>This is a bugfix release that fixes an issues with the backup tool crashing the app if the
-project path and backup path are on different drive locations. This issue only affects Windows.</p>
-
 </body>
 </html>