--- conflicted
+++ resolved
@@ -78,12 +78,8 @@
 link           = green
 headertext     = green
 headertag      = green:128
-<<<<<<< HEAD
 emphasis       = blue
-=======
-emphasis       = #99bbff
-whitespace     = #99bbff64
->>>>>>> b31eb524
+whitespace     = blue:100
 dialog         = cyan
 altdialog      = green
 note           = #c7b377
