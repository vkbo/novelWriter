#
# Configuration file for the Sphinx documentation builder.
#
# This file does only contain a selection of the most common options. For a
# full list see the documentation:
# http://www.sphinx-doc.org/en/master/config
#

# -- Imports -----------------------------------------------------------------

import os
import time
import sphinx_rtd_theme  # noqa: F401

# -- Project Information -----------------------------------------------------

project = "novelWriter"
copyright = "2018–2021, Veronica Berglyd Olsen"
author = "Veronica Berglyd Olsen"

# The short X.Y version
<<<<<<< HEAD
version = "1.5.4"
# The full version, including alpha/beta/rc tags
release = "1.5.4"
=======
version = "1.6"
# The full version, including alpha/beta/rc tags
release = "1.6-alpha0"
>>>>>>> 9be25194

# -- General Configuration ---------------------------------------------------

os.environ["TZ"] = "Europe/Oslo"
time.tzset()

# needs_sphinx = "1.0"
extensions = [
    "sphinx_rtd_theme",
]
templates_path = ["_templates"]
source_suffix = ".rst"
master_doc = "index"
today_fmt = "%A, %d %B %Y at %H:%M"
language = None
exclude_patterns = []
pygments_style = None

# -- Options for HTML Output -------------------------------------------------

html_theme = "sphinx_rtd_theme"
html_logo = "images/novelwriter.png"
html_theme_options = {
    # Toc options
    "collapse_navigation": True,
    "sticky_navigation": True,
    "navigation_depth": 3,
    "includehidden": True,
    "titles_only": False,
    "logo_only": True,
}

html_static_path = ["_static"]
html_css_files = [
    "css/custom.css",
]

# -- Options for HTMLHelp Output ---------------------------------------------

# Output file base name for HTML help builder.
htmlhelp_basename = "novelWriterDoc"

# -- Options for LaTeX Output ------------------------------------------------

latex_elements = {
    "papersize": "a4paper",
    "pointsize": "11pt",
    "preamble": (
        "\\usepackage[utf8]{inputenc}\n"
        "\\DeclareUnicodeCharacter{2212}{\\textendash}\n"
    ),
    "figure_align": "htbp",
}

# Grouping the document tree into LaTeX files. List of tuples
# (source start file, target name, title,
#  author, documentclass [howto, manual, or own class]).
latex_documents = [(
    master_doc, "manual.tex", "novelWriter Documentation",
    author, "manual"
)]

# -- Options for Man Page Output ---------------------------------------------

# One entry per manual page. List of tuples
# (source start file, name, description, authors, manual section).
man_pages = [(
    master_doc, "novelwriter", "novelWriter Documentation", [author], 1
)]

# -- Options for Texinfo Output ----------------------------------------------

# Grouping the document tree into Texinfo files. List of tuples
# (source start file, target name, title, author,
#  dir menu entry, description, category)
texinfo_documents = [(
    master_doc, "novelWriter", "novelWriter Documentation", author,
    "novelWriter", "Markdown-like editor for novels.", "Miscellaneous"
)]

# -- Options for EPub Output -------------------------------------------------

# Bibliographic Dublin Core info.
epub_title = project

# The unique identifier of the text. This can be a ISBN number
# or the project homepage.
# epub_identifier = ""

# A unique identification for the text.
# epub_uid = ""

# A list of files that should not be packed into the epub file.
epub_exclude_files = ["search.html"]<|MERGE_RESOLUTION|>--- conflicted
+++ resolved
@@ -19,15 +19,9 @@
 author = "Veronica Berglyd Olsen"
 
 # The short X.Y version
-<<<<<<< HEAD
-version = "1.5.4"
-# The full version, including alpha/beta/rc tags
-release = "1.5.4"
-=======
 version = "1.6"
 # The full version, including alpha/beta/rc tags
 release = "1.6-alpha0"
->>>>>>> 9be25194
 
 # -- General Configuration ---------------------------------------------------
 
